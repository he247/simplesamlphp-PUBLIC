<?php

namespace SimpleSAML\IdP;

use SimpleSAML\Module;
use SimpleSAML\Utils\HTTP;

/**
 * Class that handles iframe logout.
 *
 * @package SimpleSAMLphp
 */

class IFrameLogoutHandler implements LogoutHandlerInterface
{
    /**
     * The IdP we are logging out from.
     *
     * @var \SimpleSAML\IdP
     */
    private $idp;

    /**
     * LogoutIFrame constructor.
     *
     * @param \SimpleSAML\IdP $idp The IdP to log out from.
     */
    public function __construct(\SimpleSAML\IdP $idp)
    {
        $this->idp = $idp;
    }

    /**
     * Start the logout operation.
     *
     * @param array &$state The logout state.
     * @param string|null $assocId The SP we are logging out from.
     */
    public function startLogout(array &$state, $assocId)
    {
        assert(is_string($assocId) || $assocId === null);

        $associations = $this->idp->getAssociations();

        if (count($associations) === 0) {
            $this->idp->finishLogout($state);
        }

        foreach ($associations as $id => &$association) {
            $idp = \SimpleSAML\IdP::getByState($association);
            $association['core:Logout-IFrame:Name'] = $idp->getSPName($id);
            $association['core:Logout-IFrame:State'] = 'onhold';
        }
        $state['core:Logout-IFrame:Associations'] = $associations;

        if (!is_null($assocId)) {
            $spName = $this->idp->getSPName($assocId);
            if ($spName === null) {
                $spName = array('en' => $assocId);
            }

            $state['core:Logout-IFrame:From'] = $spName;
        } else {
            $state['core:Logout-IFrame:From'] = null;
        }

        $params = array(
            'id' => \SimpleSAML\Auth\State::saveState($state, 'core:Logout-IFrame'),
        );
        if (isset($state['core:Logout-IFrame:InitType'])) {
            $params['type'] = $state['core:Logout-IFrame:InitType'];
        }

        $url = Module::getModuleURL('core/idp/logout-iframe.php', $params);
        HTTP::redirectTrustedURL($url);
    }


    /**
     * Continue the logout operation.
     *
     * This function will never return.
     *
     * @param string $assocId The association that is terminated.
     * @param string|null $relayState The RelayState from the start of the logout.
     * @param \SimpleSAML\Error\Exception|null $error The error that occurred during session termination (if any).
     */
    public function onResponse($assocId, $relayState, \SimpleSAML\Error\Exception $error = null)
    {
        assert(is_string($assocId));

        $config = \SimpleSAML\Configuration::getInstance();
        $this->idp->terminateAssociation($assocId);

        $t = new \SimpleSAML\XHTML\Template($config, 'IFrameLogoutHandler.twig');
        $t->data['assocId'] = var_export($assocId, true);
        $t->data['spId'] = sha1($assocId);
<<<<<<< HEAD
        $t->data['errorMsg'] = $error->getMessage();
=======
        if (!is_null($error)) {
            $t->data['errorMsg'] = $error->getMessage();
        }
>>>>>>> 2bf88751
        $t->show();
        exit(0);
    }
}<|MERGE_RESOLUTION|>--- conflicted
+++ resolved
@@ -95,13 +95,9 @@
         $t = new \SimpleSAML\XHTML\Template($config, 'IFrameLogoutHandler.twig');
         $t->data['assocId'] = var_export($assocId, true);
         $t->data['spId'] = sha1($assocId);
-<<<<<<< HEAD
-        $t->data['errorMsg'] = $error->getMessage();
-=======
         if (!is_null($error)) {
             $t->data['errorMsg'] = $error->getMessage();
         }
->>>>>>> 2bf88751
         $t->show();
         exit(0);
     }
