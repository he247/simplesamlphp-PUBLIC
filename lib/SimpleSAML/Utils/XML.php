<?php

/**
 * Utility class for XML and DOM manipulation.
 *
 * @package SimpleSAMLphp
 */

declare(strict_types=1);

namespace SimpleSAML\Utils;

use DOMComment;
use DOMDocument;
use DOMElement;
use DOMNode;
use DOMText;
use SAML2\DOMDocumentFactory;
use SimpleSAML\Assert\Assert;
use SimpleSAML\Configuration;
use SimpleSAML\Error;
use SimpleSAML\Logger;
use SimpleSAML\XML\Errors;

class XML
{
    /**
     * This function performs some sanity checks on XML documents, and optionally validates them against their schema
     * if the 'validatexml' debugging option is enabled. A warning will be printed to the log if validation fails.
     *
     * @param string $message The SAML document we want to check.
     * @param string $type The type of document. Can be one of:
     * - 'saml20'
     * - 'saml-meta'
     *
     * @throws \InvalidArgumentException If $message is not a string or $type is not a string containing one of the
     *     values allowed.
     * @throws \SimpleSAML\Error\Exception If $message contains a doctype declaration.
     *
     *
     */
    public function checkSAMLMessage(string $message, string $type): void
    {
        $allowed_types = ['saml20', 'saml-meta'];
        if (!in_array($type, $allowed_types, true)) {
            throw new \InvalidArgumentException('Invalid input parameters.');
        }

        // a SAML message should not contain a doctype-declaration
        if (strpos($message, '<!DOCTYPE') !== false) {
            throw new Error\Exception('XML contained a doctype declaration.');
        }

        // see if debugging is enabled for XML validation
        $debug = Configuration::getInstance()->getArrayize('debug', ['validatexml' => false]);

        if (
            !(
                in_array('validatexml', $debug, true)
                || (array_key_exists('validatexml', $debug) && ($debug['validatexml'] === true))
            )
        ) {
            // XML validation is disabled
            return;
        }

        $result = true;
        switch ($type) {
            case 'saml20':
                $result = $this->isValid($message, 'saml-schema-protocol-2.0.xsd');
                break;
            case 'saml-meta':
                $result = $this->isValid($message, 'saml-schema-metadata-2.0.xsd');
        }
        if (is_string($result)) {
            Logger::warning($result);
        }
    }


    /**
     * Helper function to log SAML messages that we send or receive.
     *
     * @param string|\DOMElement $message The message, as an string containing the XML or an XML element.
     * @param string             $type Whether this message is sent or received, encrypted or decrypted. The following
     *     values are supported:
     *      - 'in': for messages received.
     *      - 'out': for outgoing messages.
     *      - 'decrypt': for decrypted messages.
     *      - 'encrypt': for encrypted messages.
     *
     * @throws \InvalidArgumentException If $type is not a string or $message is neither a string nor a \DOMElement.
     *
     *
     */
    public function debugSAMLMessage($message, string $type): void
    {
        if (!(is_string($message) || $message instanceof DOMElement)) {
            throw new \InvalidArgumentException('Invalid input parameters.');
        }

        // see if debugging is enabled for SAML messages
        $debug = Configuration::getInstance()->getArrayize('debug', ['saml' => false]);

        if (
            !(in_array('saml', $debug, true) // implicitly enabled
            || (array_key_exists('saml', $debug)
            && $debug['saml'] === true)
            // explicitly enabled
            // TODO: deprecate the old style and remove it in 2.0
            || (array_key_exists(0, $debug)
            && $debug[0] === true)) // old style 'debug'
        ) {
            // debugging messages is disabled
            return;
        }

        if ($message instanceof DOMElement) {
            $message = $message->ownerDocument->saveXML($message);
        }

        switch ($type) {
            case 'in':
                Logger::debug('Received message:');
                break;
            case 'out':
                Logger::debug('Sending message:');
                break;
            case 'decrypt':
                Logger::debug('Decrypted message:');
                break;
            case 'encrypt':
                Logger::debug('Encrypted message:');
                break;
            default:
                Assert::true(false);
        }

        $str = $this->formatXMLString($message);
        foreach (explode("\n", $str) as $line) {
            Logger::debug($line);
        }
    }


    /**
     * Format a DOM element.
     *
     * This function takes in a DOM element, and inserts whitespace to make it more readable. Note that whitespace
     * added previously will be removed.
     *
     * @param \DOMNode $root The root element which should be formatted.
     * @param string      $indentBase The indentation this element should be assumed to have. Defaults to an empty
     *     string.
     *
     * @throws \InvalidArgumentException If $root is not a DOMElement or $indentBase is not a string.
     *
     *
     */
    public function formatDOMElement(DOMNode $root, string $indentBase = ''): void
    {
        // check what this element contains
        $fullText = ''; // all text in this element
        $textNodes = []; // text nodes which should be deleted
        $childNodes = []; // other child nodes
        for ($i = 0; $i < $root->childNodes->length; $i++) {
            /** @var \DOMNode $child */
            $child = $root->childNodes->item($i);

            if ($child instanceof DOMText) {
                $textNodes[] = $child;
                $fullText .= $child->wholeText;
            } elseif ($child instanceof DOMComment || $child instanceof DOMElement) {
                $childNodes[] = $child;
            } else {
                // unknown node type. We don't know how to format this
                return;
            }
        }

        $fullText = trim($fullText);
        if (strlen($fullText) > 0) {
            // we contain textelf
            $hasText = true;
        } else {
            $hasText = false;
        }

        $hasChildNode = (count($childNodes) > 0);

        if ($hasText && $hasChildNode) {
            // element contains both text and child nodes - we don't know how to format this one
            return;
        }

        // remove text nodes
        foreach ($textNodes as $node) {
            $root->removeChild($node);
        }

        if ($hasText) {
            // only text - add a single text node to the element with the full text
            $root->appendChild(new DOMText($fullText));
            return;
        }

        if (!$hasChildNode) {
            // empty node. Nothing to do
            return;
        }

        /* Element contains only child nodes - add indentation before each one, and
         * format child elements.
         */
        $childIndentation = $indentBase . '  ';
        foreach ($childNodes as $node) {
            // add indentation before node
            $root->insertBefore(new DOMText("\n" . $childIndentation), $node);

            // format child elements
            if ($node instanceof \DOMElement) {
                $this->formatDOMElement($node, $childIndentation);
            }
        }

        // add indentation before closing tag
        $root->appendChild(new DOMText("\n" . $indentBase));
    }


    /**
     * Format an XML string.
     *
     * This function formats an XML string using the formatDOMElement() function.
     *
     * @param string $xml An XML string which should be formatted.
     * @param string $indentBase Optional indentation which should be applied to all the output. Optional, defaults
     * to ''.
     *
     * @return string The formatted string.
     * @throws \InvalidArgumentException If the parameters are not strings.
     * @throws \DOMException If the input does not parse correctly as an XML string.
     *
     */
    public function formatXMLString(string $xml, string $indentBase = ''): string
    {
        try {
            $doc = DOMDocumentFactory::fromString($xml);
        } catch (\Exception $e) {
            throw new \DOMException('Error parsing XML string.');
        }

        $root = $doc->firstChild;
        Assert::notNull($root);
        $this->formatDOMElement($root, $indentBase);

        return $doc->saveXML($root);
    }


    /**
<<<<<<< HEAD
=======
     * This function finds direct descendants of a DOM element with the specified
     * localName and namespace. They are returned in an array.
     *
     * This function accepts the same shortcuts for namespaces as the isDOMNodeOfType function.
     *
     * @param \DOMNode $element The element we should look in.
     * @param string   $localName The name the element should have.
     * @param string   $namespaceURI The namespace the element should have.
     *
     * @return array Array with the matching elements in the order they are found. An empty array is
     *         returned if no elements match.
     * @throws \InvalidArgumentException If $element is not an instance of DOMElement, $localName is not a string or
     *     $namespaceURI is not a string.
     */
    public function getDOMChildren(DOMNode $element, string $localName, string $namespaceURI): array
    {
        $ret = [];

        for ($i = 0; $i < $element->childNodes->length; $i++) {
            /** @var \DOMNode $child */
            $child = $element->childNodes->item($i);

            // skip text nodes and comment elements
            if ($child instanceof DOMText || $child instanceof DOMComment) {
                continue;
            }

            if ($this->isDOMNodeOfType($child, $localName, $namespaceURI) === true) {
                $ret[] = $child;
            }
        }

        return $ret;
    }


    /**
     * This function extracts the text from DOMElements which should contain only text content.
     *
     * @param \DOMElement $element The element we should extract text from.
     *
     * @return string The text content of the element.
     * @throws \SimpleSAML\Error\Exception If the element contains a non-text child node.
     *
     */
    public function getDOMText(DOMElement $element): string
    {
        $txt = '';

        for ($i = 0; $i < $element->childNodes->length; $i++) {
            /** @var \DOMElement $child */
            $child = $element->childNodes->item($i);
            if (!($child instanceof DOMText)) {
                throw new Error\Exception($element->localName . ' contained a non-text child node.');
            }

            $txt .= $child->wholeText;
        }

        $txt = trim($txt);
        return $txt;
    }


    /**
>>>>>>> 3f36fe25
     * This function checks if the DOMElement has the correct localName and namespaceURI.
     *
     * We also define the following shortcuts for namespaces:
     * - '@ds':      'http://www.w3.org/2000/09/xmldsig#'
     * - '@md':      'urn:oasis:names:tc:SAML:2.0:metadata'
     * - '@saml1md': 'urn:oasis:names:tc:SAML:profiles:v1metadata'
     * - '@saml2':   'urn:oasis:names:tc:SAML:2.0:assertion'
     * - '@saml2p':  'urn:oasis:names:tc:SAML:2.0:protocol'
     *
     * @param \DOMNode $element The element we should check.
     * @param string   $name The local name the element should have.
     * @param string   $nsURI The namespaceURI the element should have.
     *
     * @return boolean True if both namespace and local name matches, false otherwise.
     * @throws \InvalidArgumentException If the namespace shortcut is unknown.
     *
     */
    public function isDOMNodeOfType(DOMNode $element, string $name, string $nsURI): bool
    {
        if (strlen($nsURI) === 0) {
            // most likely a comment-node
            return false;
        }

        // check if the namespace is a shortcut, and expand it if it is
        if ($nsURI[0] === '@') {
            // the defined shortcuts
            $shortcuts = [
                '@ds'      => 'http://www.w3.org/2000/09/xmldsig#',
                '@md'      => 'urn:oasis:names:tc:SAML:2.0:metadata',
                '@saml2'   => 'urn:oasis:names:tc:SAML:2.0:assertion',
                '@saml2p'  => 'urn:oasis:names:tc:SAML:2.0:protocol'
            ];

            // check if it is a valid shortcut
            if (!array_key_exists($nsURI, $shortcuts)) {
                throw new \InvalidArgumentException('Unknown namespace shortcut: ' . $nsURI);
            }

            // expand the shortcut
            $nsURI = $shortcuts[$nsURI];
        }
        if ($element->localName !== $name) {
            return false;
        }
        if ($element->namespaceURI !== $nsURI) {
            return false;
        }
        return true;
    }


    /**
     * This function attempts to validate an XML string against the specified schema. It will parse the string into a
     * DOM document and validate this document against the schema.
     *
     * Note that this function returns values that are evaluated as a logical true, both when validation works and when
     * it doesn't. Please use strict comparisons to check the values returned.
     *
     * @param string|\DOMDocument $xml The XML string or document which should be validated.
     * @param string              $schema The filename of the schema that should be used to validate the document.
     *
     * @return bool|string Returns a string with errors found if validation fails. True if validation passes ok.
     * @throws \InvalidArgumentException If $schema is not a string, or $xml is neither a string nor a \DOMDocument.
     *
     */
    public function isValid($xml, string $schema)
    {
        if (!is_string($xml) && !($xml instanceof DOMDocument)) {
            throw new \InvalidArgumentException('Invalid input parameters.');
        }

        Errors::begin();

        if ($xml instanceof DOMDocument) {
            $dom = $xml;
            $res = true;
        } else {
            try {
                $dom = DOMDocumentFactory::fromString($xml);
                $res = true;
            } catch (\Exception $e) {
                $res = false;
            }
        }

        if ($res === true) {
            $config = Configuration::getInstance();
            /** @var string $schemaPath */
            $schemaPath = $config->resolvePath('schemas');
            $schemaFile = $schemaPath . '/' . $schema;

            libxml_set_external_entity_loader(
                /**
                 * @param string|null $public
                 * @param string $system
                 * @param array $context
                 * @return string|null
                 */
                function (string $public = null, string $system, /** @scrutinizer ignore-unused */ array $context) {
                    if (filter_var($system, FILTER_VALIDATE_URL) === $system) {
                        return null;
                    }
                    return $system;
                }
            );

            /** @psalm-suppress PossiblyUndefinedVariable */
            $res = $dom->schemaValidate($schemaFile);
            if ($res) {
                Errors::end();
                return true;
            }

            $errorText = "Schema validation failed on XML string:\n";
        } else {
            $errorText = "Failed to parse XML string for schema validation:\n";
        }

        $errors = Errors::end();
        $errorText .= Errors::formatErrors($errors);

        return $errorText;
    }
}<|MERGE_RESOLUTION|>--- conflicted
+++ resolved
@@ -259,74 +259,6 @@
 
 
     /**
-<<<<<<< HEAD
-=======
-     * This function finds direct descendants of a DOM element with the specified
-     * localName and namespace. They are returned in an array.
-     *
-     * This function accepts the same shortcuts for namespaces as the isDOMNodeOfType function.
-     *
-     * @param \DOMNode $element The element we should look in.
-     * @param string   $localName The name the element should have.
-     * @param string   $namespaceURI The namespace the element should have.
-     *
-     * @return array Array with the matching elements in the order they are found. An empty array is
-     *         returned if no elements match.
-     * @throws \InvalidArgumentException If $element is not an instance of DOMElement, $localName is not a string or
-     *     $namespaceURI is not a string.
-     */
-    public function getDOMChildren(DOMNode $element, string $localName, string $namespaceURI): array
-    {
-        $ret = [];
-
-        for ($i = 0; $i < $element->childNodes->length; $i++) {
-            /** @var \DOMNode $child */
-            $child = $element->childNodes->item($i);
-
-            // skip text nodes and comment elements
-            if ($child instanceof DOMText || $child instanceof DOMComment) {
-                continue;
-            }
-
-            if ($this->isDOMNodeOfType($child, $localName, $namespaceURI) === true) {
-                $ret[] = $child;
-            }
-        }
-
-        return $ret;
-    }
-
-
-    /**
-     * This function extracts the text from DOMElements which should contain only text content.
-     *
-     * @param \DOMElement $element The element we should extract text from.
-     *
-     * @return string The text content of the element.
-     * @throws \SimpleSAML\Error\Exception If the element contains a non-text child node.
-     *
-     */
-    public function getDOMText(DOMElement $element): string
-    {
-        $txt = '';
-
-        for ($i = 0; $i < $element->childNodes->length; $i++) {
-            /** @var \DOMElement $child */
-            $child = $element->childNodes->item($i);
-            if (!($child instanceof DOMText)) {
-                throw new Error\Exception($element->localName . ' contained a non-text child node.');
-            }
-
-            $txt .= $child->wholeText;
-        }
-
-        $txt = trim($txt);
-        return $txt;
-    }
-
-
-    /**
->>>>>>> 3f36fe25
      * This function checks if the DOMElement has the correct localName and namespaceURI.
      *
      * We also define the following shortcuts for namespaces:
