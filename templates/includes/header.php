--- conflicted
+++ resolved
@@ -82,14 +82,9 @@
     }
 }
 
-if (isset($this->data['clipboard.js'])) {
-<<<<<<< HEAD
-	echo '<script type="text/javascript" src="/'. $this->data['baseurlpath'] .
-		 'assets/js/lib/clipboard.min.js"></script>'."\n";
-=======
+if (isset($this->data['clipboard.js'])) { =======
     echo '<script type="text/javascript" src="/' . $this->data['baseurlpath'] .
          'resources/clipboard.min.js"></script>' . "\n";
->>>>>>> 870c651a
 }
 
 if (!empty($this->data['htmlinject']['htmlContentHead'])) {
@@ -102,15 +97,9 @@
 
 
 if ($this->isLanguageRTL()) {
-<<<<<<< HEAD
-?>
-	<link rel="stylesheet" type="text/css" href="/<?php echo $this->data['baseurlpath']; ?>assets/css/src/default-rtl.css" />
-<?php	
-=======
     ?>
     <link rel="stylesheet" type="text/css" href="/<?php echo $this->data['baseurlpath']; ?>resources/default-rtl.css" />
 <?php
->>>>>>> 870c651a
 }
 ?>
 
