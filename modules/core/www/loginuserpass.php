--- conflicted
+++ resolved
@@ -18,27 +18,16 @@
 
 $source = \SimpleSAML\Auth\Source::getById($state[\SimpleSAML\Module\core\Auth\UserPassBase::AUTHID]);
 if ($source === null) {
-<<<<<<< HEAD
-    throw new \Exception('Could not find authentication source with id ' . $state[\SimpleSAML\Module\core\Auth\UserPassBase::AUTHID]);
-=======
     throw new \Exception('Could not find authentication source with id '.$state[\SimpleSAML\Module\core\Auth\UserPassBase::AUTHID]);
->>>>>>> b26c49c3
 }
 
 
 if (array_key_exists('username', $_REQUEST)) {
     $username = $_REQUEST['username'];
-<<<<<<< HEAD
-} elseif ($source->getRememberUsernameEnabled() && array_key_exists($source->getAuthId() . '-username', $_COOKIE)) {
-    $username = $_COOKIE[$source->getAuthId() . '-username'];
-} elseif (isset($state['core:username'])) {
-    $username = (string)$state['core:username'];
-=======
 } elseif ($source->getRememberUsernameEnabled() && array_key_exists($source->getAuthId().'-username', $_COOKIE)) {
     $username = $_COOKIE[$source->getAuthId().'-username'];
 } elseif (isset($state['core:username'])) {
     $username = (string) $state['core:username'];
->>>>>>> b26c49c3
 } else {
     $username = '';
 }
@@ -51,7 +40,6 @@
 
 $errorCode = null;
 $errorParams = null;
-<<<<<<< HEAD
 $queryParams = array();
 
 if (isset($state['error'])) {
@@ -59,8 +47,6 @@
     $errorParams = $state['error']['params'];
     $queryParams = array('AuthState' => $authStateId);
 }
-=======
->>>>>>> b26c49c3
 
 if (!empty($_REQUEST['username']) || !empty($password)) {
     // Either username or password set - attempt to log in
@@ -74,11 +60,7 @@
         $params = $sessionHandler->getCookieParams();
         $params['expire'] = time();
         $params['expire'] += (isset($_REQUEST['remember_username']) && $_REQUEST['remember_username'] == 'Yes' ? 31536000 : -300);
-<<<<<<< HEAD
-        \SimpleSAML\Utils\HTTP::setCookie($source->getAuthId() . '-username', $username, $params, false);
-=======
         \SimpleSAML\Utils\HTTP::setCookie($source->getAuthId().'-username', $username, $params, false);
->>>>>>> b26c49c3
     }
 
     if ($source->isRememberMeEnabled()) {
@@ -94,7 +76,6 @@
         /* Login failed. Extract error code and parameters, to display the error. */
         $errorCode = $e->getErrorCode();
         $errorParams = $e->getParameters();
-<<<<<<< HEAD
         $state['error']= array(
             'code' => $errorCode,
             'params' => $errorParams
@@ -104,8 +85,6 @@
 	}
 	if (isset($state['error'])){
 	    unset($state['error']);
-=======
->>>>>>> b26c49c3
     }
 }
 
@@ -126,11 +105,7 @@
     $t->data['rememberUsernameChecked'] = $source->getRememberUsernameChecked();
     $t->data['rememberMeEnabled'] = $source->isRememberMeEnabled();
     $t->data['rememberMeChecked'] = $source->isRememberMeChecked();
-<<<<<<< HEAD
-    if (isset($_COOKIE[$source->getAuthId() . '-username'])) {
-=======
     if (isset($_COOKIE[$source->getAuthId().'-username'])) {
->>>>>>> b26c49c3
         $t->data['rememberUsernameChecked'] = true;
     }
 }
