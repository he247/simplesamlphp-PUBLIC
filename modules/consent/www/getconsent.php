--- conflicted
+++ resolved
@@ -73,11 +73,7 @@
         try {
             $store->saveConsent($userId, $targetedId, $attributeSet);
         } catch (\Exception $e) {
-<<<<<<< HEAD
-            \SimpleSAML\Logger::error('Consent: Error writing to storage: ' . $e->getMessage());
-=======
             \SimpleSAML\Logger::error('Consent: Error writing to storage: '.$e->getMessage());
->>>>>>> 1e075699
         }
     }
 
@@ -251,18 +247,6 @@
 
     $alternate = array('odd', 'even');
     $i = 0;
-<<<<<<< HEAD
-    $summary = 'summary="' . $translator->t('{consent:consent:table_summary}') . '"';
-
-    if (strlen($nameParent) > 0) {
-        $parentStr = strtolower($nameParent) . '_';
-        $str = '<table class="attributes" ' . $summary . '>';
-    } else {
-        $parentStr = '';
-        $str = '<table id="table_with_attributes"  class="attributes" '. $summary .'>';
-        $str .= "\n" . '<caption>' . $translator->t('{consent:consent:table_caption}') .
-            '</caption>';
-=======
     $summary = 'summary="'.$t->t('{consent:consent:table_summary}').'"';
 
     if (strlen($nameParent) > 0) {
@@ -272,49 +256,29 @@
         $parentStr = '';
         $str = '<table id="table_with_attributes"  class="attributes" '.$summary.'>';
         $str .= "\n".'<caption>'.$t->t('{consent:consent:table_caption}').'</caption>';
->>>>>>> 1e075699
     }
 
     foreach ($attributes as $name => $value) {
         $nameraw = $name;
-<<<<<<< HEAD
-        $name = $translator->getAttributeTranslation($parentStr . $nameraw);
-=======
         $name = $translator->getAttributeTranslation($parentStr.$nameraw);
->>>>>>> 1e075699
 
         if (preg_match('/^child_/', $nameraw)) {
             // insert child table
             $parentName = preg_replace('/^child_/', '', $nameraw);
             foreach ($value as $child) {
-<<<<<<< HEAD
-                $str .= "\n" . '<tr class="odd"><td class="td_odd">' .
-                    present_attributes($t, $child, $parentName) . '</td></tr>';
-=======
                 $str .= "\n".'<tr class="odd"><td class="td_odd">'.
                     present_attributes($t, $child, $parentName).'</td></tr>';
->>>>>>> 1e075699
             }
         } else {
             // insert values directly
 
-<<<<<<< HEAD
-            $str .= "\n" . '<tr class="' . $alternate[($i++ % 2)] .
-                '"><td><span class="attrname">' . htmlspecialchars($name) . '</span>';
-=======
             $str .= "\n".'<tr class="'.$alternate[($i++ % 2)].
                 '"><td><span class="attrname">'.htmlspecialchars($name).'</span>';
->>>>>>> 1e075699
 
             $isHidden = in_array($nameraw, $t->data['hiddenAttributes'], true);
             if ($isHidden) {
                 $hiddenId = \SimpleSAML\Utils\Random::generateID();
-
-<<<<<<< HEAD
-                $str .= '<div class="attrvalue hidden" id="hidden_' . $hiddenId . '">';
-=======
                 $str .= '<div class="attrvalue hidden" id="hidden_'.$hiddenId.'">';
->>>>>>> 1e075699
             } else {
                 $str .= '<div class="attrvalue">';
             }
@@ -324,32 +288,18 @@
                 $str .= '<ul>';
                 foreach ($value as $listitem) {
                     if ($nameraw === 'jpegPhoto') {
-<<<<<<< HEAD
-                        $str .= '<li><img src="data:image/jpeg;base64,' .
-                            htmlspecialchars($listitem) .
-                            '" alt="User photo" /></li>';
-                    } else {
-                        $str .= '<li>' . htmlspecialchars($listitem) . '</li>';
-=======
                         $str .= '<li><img src="data:image/jpeg;base64,'.
                             htmlspecialchars($listitem).'" alt="User photo" /></li>';
                     } else {
                         $str .= '<li>'.htmlspecialchars($listitem).'</li>';
->>>>>>> 1e075699
                     }
                 }
                 $str .= '</ul>';
             } elseif (isset($value[0])) {
                 // we hawe only one value
                 if ($nameraw === 'jpegPhoto') {
-<<<<<<< HEAD
-                    $str .= '<img src="data:image/jpeg;base64,' .
-                        htmlspecialchars($value[0]) .
-                        '" alt="User photo" />';
-=======
                     $str .= '<img src="data:image/jpeg;base64,'.
                         htmlspecialchars($value[0]).'" alt="User photo" />';
->>>>>>> 1e075699
                 } else {
                     $str .= htmlspecialchars($value[0]);
                 }
@@ -357,19 +307,11 @@
             $str .= '</div>';
 
             if ($isHidden) {
-<<<<<<< HEAD
-                $str .= '<div class="attrvalue consent_showattribute" id="visible_' . $hiddenId . '">';
-                $str .= '... ';
-                $str .= '<a class="consent_showattributelink" href="javascript:SimpleSAML_show(\'hidden_' . $hiddenId;
-                $str .= '\'); SimpleSAML_hide(\'visible_' . $hiddenId . '\');">';
-                $str .= $translator->t('{consent:consent:show_attribute}');
-=======
                 $str .= '<div class="attrvalue consent_showattribute" id="visible_'.$hiddenId.'">';
                 $str .= '... ';
                 $str .= '<a class="consent_showattributelink" href="javascript:SimpleSAML_show(\'hidden_'.$hiddenId;
                 $str .= '\'); SimpleSAML_hide(\'visible_'.$hiddenId.'\');">';
                 $str .= $t->t('{consent:consent:show_attribute}');
->>>>>>> 1e075699
                 $str .= '</a>';
                 $str .= '</div>';
             }
