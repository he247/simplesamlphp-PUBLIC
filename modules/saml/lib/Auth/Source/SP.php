<?php

namespace SimpleSAML\Module\saml\Auth\Source;

use SimpleSAML\Auth\Source;
use SimpleSAML\Auth\State;

class SP extends Source
{
    /**
     * The entity ID of this SP.
     *
     * @var string
     */
    private $entityId;

    /**
     * The metadata of this SP.
     *
     * @var \SimpleSAML\Configuration
     */
    private $metadata;

    /**
     * The IdP the user is allowed to log into.
     *
     * @var string|null  The IdP the user can log into, or null if the user can log into all IdPs.
     */
    private $idp;

    /**
     * URL to discovery service.
     *
     * @var string|null
     */
    private $discoURL;

    /**
     * Constructor for SAML SP authentication source.
     *
     * @param array $info  Information about this authentication source.
     * @param array $config  Configuration.
     */
    public function __construct($info, $config)
    {
        assert(is_array($info));
        assert(is_array($config));

        // Call the parent constructor first, as required by the interface
        parent::__construct($info, $config);

        if (!isset($config['entityID'])) {
            $config['entityID'] = $this->getMetadataURL();
        }

        /* For compatibility with code that assumes that $metadata->getString('entityid')
         * gives the entity id. */
        $config['entityid'] = $config['entityID'];

        $this->metadata = \SimpleSAML\Configuration::loadFromArray(
            $config,
            'authsources['.var_export($this->authId, true).']'
        );
        $this->entityId = $this->metadata->getString('entityID');
        $this->idp = $this->metadata->getString('idp', null);
        $this->discoURL = $this->metadata->getString('discoURL', null);

        if (empty($this->discoURL) && \SimpleSAML\Module::isModuleEnabled('discojuice')) {
            $this->discoURL = \SimpleSAML\Module::getModuleURL('discojuice/central.php');
        }
    }

    /**
     * Retrieve the URL to the metadata of this SP.
     *
     * @return string  The metadata URL.
     */
    public function getMetadataURL()
    {
        return \SimpleSAML\Module::getModuleURL('saml/sp/metadata.php/'.urlencode($this->authId));
    }

    /**
     * Retrieve the entity id of this SP.
     *
     * @return string  The entity id of this SP.
     */
    public function getEntityId()
    {
        return $this->entityId;
    }

    /**
     * Retrieve the metadata of this SP.
     *
     * @return \SimpleSAML\Configuration  The metadata of this SP.
     */
    public function getMetadata()
    {
        return $this->metadata;
    }

    /**
     * Retrieve the metadata of an IdP.
     *
     * @param string $entityId  The entity id of the IdP.
     * @return \SimpleSAML\Configuration  The metadata of the IdP.
     */
    public function getIdPMetadata($entityId)
    {
        assert(is_string($entityId));

        if ($this->idp !== null && $this->idp !== $entityId) {
            throw new \SimpleSAML\Error\Exception('Cannot retrieve metadata for IdP '.
                var_export($entityId, true).' because it isn\'t a valid IdP for this SP.');
        }

        $metadataHandler = \SimpleSAML\Metadata\MetaDataStorageHandler::getMetadataHandler();

        // First, look in saml20-idp-remote.
        try {
            return $metadataHandler->getMetaDataConfig($entityId, 'saml20-idp-remote');
        } catch (\Exception $e) {
            // Metadata wasn't found
            \SimpleSAML\Logger::debug('getIdpMetadata: '.$e->getMessage());
        }

        // Not found in saml20-idp-remote, look in shib13-idp-remote
        try {
            return $metadataHandler->getMetaDataConfig($entityId, 'shib13-idp-remote');
        } catch (\Exception $e) {
            // Metadata wasn't found
            \SimpleSAML\Logger::debug('getIdpMetadata: '.$e->getMessage());
        }

        // Not found
        throw new \SimpleSAML\Error\Exception('Could not find the metadata of an IdP with entity ID '.
            var_export($entityId, true));
    }

    /**
     * Send a SAML1 SSO request to an IdP.
     *
     * @param \SimpleSAML\Configuration $idpMetadata  The metadata of the IdP.
     * @param array $state  The state array for the current authentication.
     */
    private function startSSO1(\SimpleSAML\Configuration $idpMetadata, array $state)
    {
        $idpEntityId = $idpMetadata->getString('entityid');

        $state['saml:idp'] = $idpEntityId;

        $ar = new \SimpleSAML\XML\Shib13\AuthnRequest();
        $ar->setIssuer($this->entityId);

        $id = State::saveState($state, 'saml:sp:sso');
        $ar->setRelayState($id);

        $useArtifact = $idpMetadata->getBoolean('saml1.useartifact', null);
        if ($useArtifact === null) {
            $useArtifact = $this->metadata->getBoolean('saml1.useartifact', false);
        }

        if ($useArtifact) {
            $shire = \SimpleSAML\Module::getModuleURL('saml/sp/saml1-acs.php/'.$this->authId.'/artifact');
        } else {
            $shire = \SimpleSAML\Module::getModuleURL('saml/sp/saml1-acs.php/'.$this->authId);
        }

        $url = $ar->createRedirect($idpEntityId, $shire);

        \SimpleSAML\Logger::debug('Starting SAML 1 SSO to '.var_export($idpEntityId, true).
            ' from '.var_export($this->entityId, true).'.');
        \SimpleSAML\Utils\HTTP::redirectTrustedURL($url);
    }

    /**
     * Send a SAML2 SSO request to an IdP
     *
     * @param \SimpleSAML\Configuration $idpMetadata  The metadata of the IdP.
     * @param array $state  The state array for the current authentication.
     */
    private function startSSO2(\SimpleSAML\Configuration $idpMetadata, array $state)
    {
        if (isset($state['saml:ProxyCount']) && $state['saml:ProxyCount'] < 0) {
            State::throwException(
                $state,
                new \SimpleSAML\Module\saml\Error\ProxyCountExceeded(\SAML2\Constants::STATUS_RESPONDER)
            );
        }

        $ar = \SimpleSAML\Module\saml\Message::buildAuthnRequest($this->metadata, $idpMetadata);

        $ar->setAssertionConsumerServiceURL(\SimpleSAML\Module::getModuleURL('saml/sp/saml2-acs.php/'.$this->authId));

        if (isset($state['\SimpleSAML\Auth\Source.ReturnURL'])) {
            $ar->setRelayState($state['\SimpleSAML\Auth\Source.ReturnURL']);
        }

        if (isset($state['saml:AuthnContextClassRef'])) {
            $accr = \SimpleSAML\Utils\Arrays::arrayize($state['saml:AuthnContextClassRef']);
            $comp = \SAML2\Constants::COMPARISON_EXACT;
            if (isset($state['saml:AuthnContextComparison'])
                && in_array($state['AuthnContextComparison'], [
                    \SAML2\Constants::COMPARISON_EXACT,
                    \SAML2\Constants::COMPARISON_MINIMUM,
                    \SAML2\Constants::COMPARISON_MAXIMUM,
                    \SAML2\Constants::COMPARISON_BETTER,
                ], true)) {
                $comp = $state['saml:AuthnContextComparison'];
            }
            $ar->setRequestedAuthnContext(['AuthnContextClassRef' => $accr, 'Comparison' => $comp]);
        }

        if (isset($state['ForceAuthn'])) {
            $ar->setForceAuthn((bool) $state['ForceAuthn']);
        }

        if (isset($state['isPassive'])) {
            $ar->setIsPassive((bool) $state['isPassive']);
        }

        if (isset($state['saml:NameID'])) {
            if (!is_array($state['saml:NameID']) && !is_a($state['saml:NameID'], '\SAML2\XML\saml\NameID')) {
                throw new \SimpleSAML\Error\Exception('Invalid value of $state[\'saml:NameID\'].');
            }
            $ar->setNameId($state['saml:NameID']);
        }

        if (isset($state['saml:NameIDPolicy'])) {
            $policy = null;
            if (is_string($state['saml:NameIDPolicy'])) {
                $policy = [
                    'Format' => (string) $state['saml:NameIDPolicy'],
                    'AllowCreate' => true,
                ];
            } elseif (is_array($state['saml:NameIDPolicy'])) {
                $policy = $state['saml:NameIDPolicy'];
<<<<<<< HEAD
            } elseif ($state['saml:NameIDPolicy'] === null) {
                $policy = array('Format' => \SAML2\Constants::NAMEID_TRANSIENT);
            }
            if ($policy !== null) {
                $ar->setNameIdPolicy($policy);
=======
            } else {
                throw new \SimpleSAML\Error\Exception('Invalid value of $state[\'saml:NameIDPolicy\'].');
>>>>>>> fa499012
            }
        }

        if (isset($state['saml:IDPList'])) {
            $IDPList = $state['saml:IDPList'];
        } else {
            $IDPList = [];
        }

        $ar->setIDPList(
            array_unique(
                array_merge(
                    $this->metadata->getArray('IDPList', []),
                    $idpMetadata->getArray('IDPList', []),
                    (array) $IDPList
                )
            )
        );

        if (isset($state['saml:ProxyCount']) && $state['saml:ProxyCount'] !== null) {
            $ar->setProxyCount($state['saml:ProxyCount']);
        } elseif ($idpMetadata->getInteger('ProxyCount', null) !== null) {
            $ar->setProxyCount($idpMetadata->getInteger('ProxyCount', null));
        } elseif ($this->metadata->getInteger('ProxyCount', null) !== null) {
            $ar->setProxyCount($this->metadata->getInteger('ProxyCount', null));
        }

        $requesterID = [];
        if (isset($state['saml:RequesterID'])) {
            $requesterID = $state['saml:RequesterID'];
        }

        if (isset($state['core:SP'])) {
            $requesterID[] = $state['core:SP'];
        }

        $ar->setRequesterID($requesterID);

        if (isset($state['saml:Extensions'])) {
            $ar->setExtensions($state['saml:Extensions']);
        }

        // save IdP entity ID as part of the state
        $state['ExpectedIssuer'] = $idpMetadata->getString('entityid');

        $id = State::saveState($state, 'saml:sp:sso', true);
        $ar->setId($id);

        \SimpleSAML\Logger::debug(
            'Sending SAML 2 AuthnRequest to '.var_export($idpMetadata->getString('entityid'), true)
        );

        // Select appropriate SSO endpoint
        if ($ar->getProtocolBinding() === \SAML2\Constants::BINDING_HOK_SSO) {
            $dst = $idpMetadata->getDefaultEndpoint(
                'SingleSignOnService',
                [
                    \SAML2\Constants::BINDING_HOK_SSO
                ]
            );
        } else {
            $dst = $idpMetadata->getEndpointPrioritizedByBinding(
                'SingleSignOnService',
                [
                    \SAML2\Constants::BINDING_HTTP_REDIRECT,
                    \SAML2\Constants::BINDING_HTTP_POST,
                ]
            );
        }
        $ar->setDestination($dst['Location']);

        $b = \SAML2\Binding::getBinding($dst['Binding']);

        $this->sendSAML2AuthnRequest($state, $b, $ar);

        assert(false);
    }

    /**
     * Function to actually send the authentication request.
     *
     * This function does not return.
     *
     * @param array &$state  The state array.
     * @param \SAML2\Binding $binding  The binding.
     * @param \SAML2\AuthnRequest  $ar  The authentication request.
     */
    public function sendSAML2AuthnRequest(array &$state, \SAML2\Binding $binding, \SAML2\AuthnRequest $ar)
    {
        $binding->send($ar);
        assert(false);
    }

    /**
     * Send a SSO request to an IdP.
     *
     * @param string $idp  The entity ID of the IdP.
     * @param array $state  The state array for the current authentication.
     */
    public function startSSO($idp, array $state)
    {
        assert(is_string($idp));

        $idpMetadata = $this->getIdPMetadata($idp);

        $type = $idpMetadata->getString('metadata-set');
        switch ($type) {
            case 'shib13-idp-remote':
                $this->startSSO1($idpMetadata, $state);
                assert(false); // Should not return
            case 'saml20-idp-remote':
                $this->startSSO2($idpMetadata, $state);
                assert(false); // Should not return
            default:
                // Should only be one of the known types
                assert(false);
        }
    }

    /**
     * Start an IdP discovery service operation.
     *
     * @param array $state  The state array.
     */
    private function startDisco(array $state)
    {
        $id = State::saveState($state, 'saml:sp:sso');

        $discoURL = $this->discoURL;
        if ($discoURL === null) {
            // Fallback to internal discovery service
            $discoURL = \SimpleSAML\Module::getModuleURL('saml/disco.php');
        }

        $returnTo = \SimpleSAML\Module::getModuleURL('saml/sp/discoresp.php', ['AuthID' => $id]);

        $params = [
            'entityID' => $this->entityId,
            'return' => $returnTo,
            'returnIDParam' => 'idpentityid'
        ];

        if (isset($state['saml:IDPList'])) {
            $params['IDPList'] = $state['saml:IDPList'];
        }

        if (isset($state['isPassive']) && $state['isPassive']) {
            $params['isPassive'] = 'true';
        }

        \SimpleSAML\Utils\HTTP::redirectTrustedURL($discoURL, $params);
    }

    /**
     * Start login.
     *
     * This function saves the information about the login, and redirects to the IdP.
     *
     * @param array &$state  Information about the current authentication.
     */
    public function authenticate(&$state)
    {
        assert(is_array($state));

        // We are going to need the authId in order to retrieve this authentication source later
        $state['saml:sp:AuthId'] = $this->authId;

        $idp = $this->idp;

        if (isset($state['saml:idp'])) {
            $idp = (string) $state['saml:idp'];
        }

        if (isset($state['saml:IDPList']) && sizeof($state['saml:IDPList']) > 0) {
            // we have a SAML IDPList (we are a proxy): filter the list of IdPs available
            $mdh = \SimpleSAML\Metadata\MetaDataStorageHandler::getMetadataHandler();
            $known_idps = $mdh->getList();
            $intersection = array_intersect($state['saml:IDPList'], array_keys($known_idps));

            if (empty($intersection)) {
                // all requested IdPs are unknown
                throw new \SimpleSAML\Module\saml\Error\NoSupportedIDP(
                    \SAML2\Constants::STATUS_REQUESTER,
                    'None of the IdPs requested are supported by this proxy.'
                );
            }

            if (!is_null($idp) && !in_array($idp, $intersection, true)) {
                // the IdP is enforced but not in the IDPList
                throw new \SimpleSAML\Module\saml\Error\NoAvailableIDP(
                    \SAML2\Constants::STATUS_REQUESTER,
                    'None of the IdPs requested are available to this proxy.'
                );
            }

            if (is_null($idp) && sizeof($intersection) === 1) {
                // only one IdP requested or valid
                $idp = current($state['saml:IDPList']);
            }
        }

        if ($idp === null) {
            $this->startDisco($state);
            assert(false);
        }

        $this->startSSO($idp, $state);
        assert(false);
    }

    /**
     * Re-authenticate an user.
     *
     * This function is called by the IdP to give the authentication source a chance to
     * interact with the user even in the case when the user is already authenticated.
     *
     * @param array &$state  Information about the current authentication.
     */
    public function reauthenticate(array &$state)
    {
        assert(is_array($state));

        $session = \SimpleSAML\Session::getSessionFromRequest();
        $data = $session->getAuthState($this->authId);
        foreach ($data as $k => $v) {
            $state[$k] = $v;
        }

        // check if we have an IDPList specified in the request
        if (isset($state['saml:IDPList']) && sizeof($state['saml:IDPList']) > 0 &&
            !in_array($state['saml:sp:IdP'], $state['saml:IDPList'], true)) {
            /*
             * The user has an existing, valid session. However, the SP
             * provided a list of IdPs it accepts for authentication, and
             * the IdP the existing session is related to is not in that list.
             *
             * First, check if we recognize any of the IdPs requested.
             */

            $mdh = \SimpleSAML\Metadata\MetaDataStorageHandler::getMetadataHandler();
            $known_idps = $mdh->getList();
            $intersection = array_intersect($state['saml:IDPList'], array_keys($known_idps));

            if (empty($intersection)) {
                // all requested IdPs are unknown
                throw new \SimpleSAML\Module\saml\Error\NoSupportedIDP(
                    \SAML2\Constants::STATUS_REQUESTER,
                    'None of the IdPs requested are supported by this proxy.'
                );
            }

            /*
             * We have at least one IdP in the IDPList that we recognize, and
             * it's not the one currently in use. Let's see if this proxy
             * enforces the use of one single IdP.
             */
            if (!is_null($this->idp) && !in_array($this->idp, $intersection, true)) {
                // an IdP is enforced but not requested
                throw new \SimpleSAML\Module\saml\Error\NoAvailableIDP(
                    \SAML2\Constants::STATUS_REQUESTER,
                    'None of the IdPs requested are available to this proxy.'
                );
            }

            /*
             * We need to inform the user, and ask whether we should logout before
             * starting the authentication process again with a different IdP, or
             * cancel the current SSO attempt.
             */
            \SimpleSAML\Logger::warning(
                "Reauthentication after logout is needed. The IdP '${state['saml:sp:IdP']}' is not in the IDPList ".
                "provided by the Service Provider '${state['core:SP']}'."
            );

            $state['saml:sp:IdPMetadata'] = $this->getIdPMetadata($state['saml:sp:IdP']);
            $state['saml:sp:AuthId'] = $this->authId;
            self::askForIdPChange($state);
        }
    }


    /**
     * Ask the user to log out before being able to log in again with a
     * different identity provider. Note that this method is intended for
     * instances of SimpleSAMLphp running as a SAML proxy, and therefore
     * acting both as an SP and an IdP at the same time.
     *
     * This method will never return.
     *
     * @param array $state The state array.
     * The following keys must be defined in the array:
     * - 'saml:sp:IdPMetadata': a \SimpleSAML\Configuration object containing
     *   the metadata of the IdP that authenticated the user in the current
     *   session.
     * - 'saml:sp:AuthId': the identifier of the current authentication source.
     * - 'core:IdP': the identifier of the local IdP.
     * - 'SPMetadata': an array with the metadata of this local SP.
     *
     * @throws \SimpleSAML\Error\NoPassive In case the authentication request was passive.
     */
    public static function askForIdPChange(array &$state)
    {
        assert(array_key_exists('saml:sp:IdPMetadata', $state));
        assert(array_key_exists('saml:sp:AuthId', $state));
        assert(array_key_exists('core:IdP', $state));
        assert(array_key_exists('SPMetadata', $state));

        if (isset($state['isPassive']) && (bool) $state['isPassive']) {
            // passive request, we cannot authenticate the user
            throw new \SimpleSAML\Module\saml\Error\NoPassive(
                \SAML2\Constants::STATUS_REQUESTER,
                'Reauthentication required'
            );
        }

        // save the state WITHOUT a restart URL, so that we don't try an IdP-initiated login if something goes wrong
        $id = State::saveState($state, 'saml:proxy:invalid_idp', true);
        $url = \SimpleSAML\Module::getModuleURL('saml/proxy/invalid_session.php');
        \SimpleSAML\Utils\HTTP::redirectTrustedURL($url, ['AuthState' => $id]);
        assert(false);
    }

    /**
     * Log the user out before logging in again.
     *
     * This method will never return.
     *
     * @param array $state The state array.
     */
    public static function reauthLogout(array $state)
    {
        \SimpleSAML\Logger::debug('Proxy: logging the user out before re-authentication.');

        if (isset($state['Responder'])) {
            $state['saml:proxy:reauthLogout:PrevResponder'] = $state['Responder'];
        }
        $state['Responder'] = ['\SimpleSAML\Module\saml\Auth\Source\SP', 'reauthPostLogout'];

        $idp = \SimpleSAML\IdP::getByState($state);
        $idp->handleLogoutRequest($state, null);
        assert(false);
    }

    /**
     * Complete login operation after re-authenticating the user on another IdP.
     *
     * @param array $state  The authentication state.
     */
    public static function reauthPostLogin(array $state)
    {
        assert(isset($state['ReturnCallback']));

        // Update session state
        $session = \SimpleSAML\Session::getSessionFromRequest();
        $authId = $state['saml:sp:AuthId'];
        $session->doLogin($authId, State::getPersistentAuthData($state));

        // resume the login process
        call_user_func($state['ReturnCallback'], $state);
        assert(false);
    }

    /**
     * Post-logout handler for re-authentication.
     *
     * This method will never return.
     *
     * @param \SimpleSAML\IdP $idp The IdP we are logging out from.
     * @param array &$state The state array with the state during logout.
     */
    public static function reauthPostLogout(\SimpleSAML\IdP $idp, array $state)
    {
        assert(isset($state['saml:sp:AuthId']));

        \SimpleSAML\Logger::debug('Proxy: logout completed.');

        if (isset($state['saml:proxy:reauthLogout:PrevResponder'])) {
            $state['Responder'] = $state['saml:proxy:reauthLogout:PrevResponder'];
        }

        $sp = Source::getById($state['saml:sp:AuthId'], '\SimpleSAML\Module\saml\Auth\Source\SP');
        /** @var \SimpleSAML\Module\saml\Auth\Source\SP $authSource */
        \SimpleSAML\Logger::debug('Proxy: logging in again.');
        $sp->authenticate($state);
        assert(false);
    }

    /**
     * Start a SAML 2 logout operation.
     *
     * @param array $state  The logout state.
     */
    public function startSLO2(&$state)
    {
        assert(is_array($state));
        assert(array_key_exists('saml:logout:IdP', $state));
        assert(array_key_exists('saml:logout:NameID', $state));
        assert(array_key_exists('saml:logout:SessionIndex', $state));

        $id = State::saveState($state, 'saml:slosent');

        $idp = $state['saml:logout:IdP'];
        $nameId = $state['saml:logout:NameID'];
        $sessionIndex = $state['saml:logout:SessionIndex'];

        $idpMetadata = $this->getIdPMetadata($idp);

        $endpoint = $idpMetadata->getEndpointPrioritizedByBinding('SingleLogoutService', [
            \SAML2\Constants::BINDING_HTTP_REDIRECT,
            \SAML2\Constants::BINDING_HTTP_POST], false);
        if ($endpoint === false) {
            \SimpleSAML\Logger::info('No logout endpoint for IdP '.var_export($idp, true).'.');
            return;
        }

        $lr = \SimpleSAML\Module\saml\Message::buildLogoutRequest($this->metadata, $idpMetadata);
        $lr->setNameId($nameId);
        $lr->setSessionIndex($sessionIndex);
        $lr->setRelayState($id);
        $lr->setDestination($endpoint['Location']);

        $encryptNameId = $idpMetadata->getBoolean('nameid.encryption', null);
        if ($encryptNameId === null) {
            $encryptNameId = $this->metadata->getBoolean('nameid.encryption', false);
        }
        if ($encryptNameId) {
            $lr->encryptNameId(\SimpleSAML\Module\saml\Message::getEncryptionKey($idpMetadata));
        }

        $b = \SAML2\Binding::getBinding($endpoint['Binding']);
        $b->send($lr);

        assert(false);
    }

    /**
     * Start logout operation.
     *
     * @param array $state  The logout state.
     */
    public function logout(&$state)
    {
        assert(is_array($state));
        assert(array_key_exists('saml:logout:Type', $state));

        $logoutType = $state['saml:logout:Type'];
        switch ($logoutType) {
            case 'saml1':
                // Nothing to do
                return;
            case 'saml2':
                $this->startSLO2($state);
                return;
            default:
                // Should never happen
                assert(false);
        }
    }

    /**
     * Handle a response from a SSO operation.
     *
     * @param array $state  The authentication state.
     * @param string $idp  The entity id of the IdP.
     * @param array $attributes  The attributes.
     */
    public function handleResponse(array $state, $idp, array $attributes)
    {
        assert(is_string($idp));
        assert(array_key_exists('LogoutState', $state));
        assert(array_key_exists('saml:logout:Type', $state['LogoutState']));

        $idpMetadata = $this->getIdPMetadata($idp);

        $spMetadataArray = $this->metadata->toArray();
        $idpMetadataArray = $idpMetadata->toArray();

        /* Save the IdP in the state array. */
        $state['saml:sp:IdP'] = $idp;
        $state['PersistentAuthData'][] = 'saml:sp:IdP';

        $authProcState = [
            'saml:sp:IdP' => $idp,
            'saml:sp:State' => $state,
            'ReturnCall' => ['\SimpleSAML\Module\saml\Auth\Source\SP', 'onProcessingCompleted'],

            'Attributes' => $attributes,
            'Destination' => $spMetadataArray,
            'Source' => $idpMetadataArray,
        ];

        if (isset($state['saml:sp:NameID'])) {
            $authProcState['saml:sp:NameID'] = $state['saml:sp:NameID'];
        }
        if (isset($state['saml:sp:SessionIndex'])) {
            $authProcState['saml:sp:SessionIndex'] = $state['saml:sp:SessionIndex'];
        }

        $pc = new \SimpleSAML\Auth\ProcessingChain($idpMetadataArray, $spMetadataArray, 'sp');
        $pc->processState($authProcState);

        self::onProcessingCompleted($authProcState);
    }

    /**
     * Handle a logout request from an IdP.
     *
     * @param string $idpEntityId  The entity ID of the IdP.
     */
    public function handleLogout($idpEntityId)
    {
        assert(is_string($idpEntityId));

        /* Call the logout callback we registered in onProcessingCompleted(). */
        $this->callLogoutCallback($idpEntityId);
    }

    /**
     * Handle an unsolicited login operations.
     *
     * This method creates a session from the information received. It will
     * then redirect to the given URL. This is used to handle IdP initiated
     * SSO. This method will never return.
     *
     * @param string $authId The id of the authentication source that received the request.
     * @param array $state A state array.
     * @param string $redirectTo The URL we should redirect the user to after updating
     * the session. The function will check if the URL is allowed, so there is no need to
     * manually check the URL on beforehand. Please refer to the 'trusted.url.domains'
     * configuration directive for more information about allowing (or disallowing) URLs.
     */
    public static function handleUnsolicitedAuth($authId, array $state, $redirectTo)
    {
        assert(is_string($authId));
        assert(is_string($redirectTo));

        $session = \SimpleSAML\Session::getSessionFromRequest();
        $session->doLogin($authId, State::getPersistentAuthData($state));

        \SimpleSAML\Utils\HTTP::redirectUntrustedURL($redirectTo);
    }

    /**
     * Called when we have completed the procssing chain.
     *
     * @param array $authProcState  The processing chain state.
     */
    public static function onProcessingCompleted(array $authProcState)
    {
        assert(array_key_exists('saml:sp:IdP', $authProcState));
        assert(array_key_exists('saml:sp:State', $authProcState));
        assert(array_key_exists('Attributes', $authProcState));

        $idp = $authProcState['saml:sp:IdP'];
        $state = $authProcState['saml:sp:State'];

        $sourceId = $state['saml:sp:AuthId'];
        $source = Source::getById($sourceId);
        if ($source === null) {
            throw new \Exception('Could not find authentication source with id '.$sourceId);
        }

        // Register a callback that we can call if we receive a logout request from the IdP
        $source->addLogoutCallback($idp, $state);

        $state['Attributes'] = $authProcState['Attributes'];

        if (isset($state['saml:sp:isUnsolicited']) && (bool) $state['saml:sp:isUnsolicited']) {
            if (!empty($state['saml:sp:RelayState'])) {
                $redirectTo = $state['saml:sp:RelayState'];
            } else {
                $redirectTo = $source->getMetadata()->getString('RelayState', '/');
            }
            self::handleUnsolicitedAuth($sourceId, $state, $redirectTo);
        }

        Source::completeAuth($state);
    }
}<|MERGE_RESOLUTION|>--- conflicted
+++ resolved
@@ -236,16 +236,11 @@
                 ];
             } elseif (is_array($state['saml:NameIDPolicy'])) {
                 $policy = $state['saml:NameIDPolicy'];
-<<<<<<< HEAD
             } elseif ($state['saml:NameIDPolicy'] === null) {
                 $policy = array('Format' => \SAML2\Constants::NAMEID_TRANSIENT);
             }
             if ($policy !== null) {
                 $ar->setNameIdPolicy($policy);
-=======
-            } else {
-                throw new \SimpleSAML\Error\Exception('Invalid value of $state[\'saml:NameIDPolicy\'].');
->>>>>>> fa499012
             }
         }
 
