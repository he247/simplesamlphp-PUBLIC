--- conflicted
+++ resolved
@@ -11,41 +11,23 @@
 $useridattr = $oauthconfig->getValue('useridattr', 'user');
 
 if ($session->isValid($authsource)) {
-<<<<<<< HEAD
     $attributes = $session->getAuthData($authsource, 'Attributes');
     // Check if userid exists
     if (!isset($attributes[$useridattr])) {
-        throw new Exception('User ID is missing');
+        throw new \Exception('User ID is missing');
     }
     $userid = $attributes[$useridattr][0];
 } else {
-    $as = SimpleSAML_Auth_Source::getById($authsource);
+    $as = \SimpleSAML\Auth\Source::getById($authsource);
     $as->initLogin(\SimpleSAML\Utils\HTTP::getSelfURL());
 }
 
 function requireOwnership($entry, $userid)
 {
     if (!isset($entry['owner']))
-        throw new Exception('OAuth Consumer has no owner. Which means no one is granted access, not even you.');
+        throw new \Exception('OAuth Consumer has no owner. Which means no one is granted access, not even you.');
     if ($entry['owner'] !== $userid) 
-        throw new Exception('OAuth Consumer has an owner that is not equal to your userid, hence you are not granted access.');
-=======
-	$attributes = $session->getAuthData($authsource, 'Attributes');
-	// Check if userid exists
-	if (!isset($attributes[$useridattr])) 
-		throw new \Exception('User ID is missing');
-	$userid = $attributes[$useridattr][0];
-} else {
-	$as = \SimpleSAML\Auth\Source::getById($authsource);
-	$as->initLogin(\SimpleSAML\Utils\HTTP::getSelfURL());
-}
-
-function requireOwnership($entry, $userid) {
-	if (!isset($entry['owner']))
-		throw new \Exception('OAuth Consumer has no owner. Which means no one is granted access, not even you.');
-	if ($entry['owner'] !== $userid) 
-		throw new \Exception('OAuth Consumer has an owner that is not equal to your userid, hence you are not granted access.');
->>>>>>> 870c651a
+        throw new \Exception('OAuth Consumer has an owner that is not equal to your userid, hence you are not granted access.');
 }
 
 if (array_key_exists('editkey', $_REQUEST)) {
@@ -53,25 +35,14 @@
     $entry = $entryc['value'];
     requireOwnership($entry, $userid);
 } else {
-<<<<<<< HEAD
     $entry = array(
         'owner' => $userid,
-        'key' => SimpleSAML\Utils\Random::generateID(),
-        'secret' => SimpleSAML\Utils\Random::generateID(),
+        'key' => \SimpleSAML\Utils\Random::generateID(),
+        'secret' => \SimpleSAML\Utils\Random::generateID(),
     );
 }
 
-$editor = new sspmod_oauth_Registry();
-=======
-	$entry = array(
-		'owner' => $userid,
-		'key' => \SimpleSAML\Utils\Random::generateID(),
-		'secret' => \SimpleSAML\Utils\Random::generateID(),
-	);
-}
-
 $editor = new \SimpleSAML\Module\oauth\Registry();
->>>>>>> 870c651a
 
 if (isset($_POST['submit'])) {
     $editor->checkForm($_POST);
@@ -82,19 +53,10 @@
 
     $store->set('consumers', $entry['key'], '', $entry);
 
-<<<<<<< HEAD
-    $template = new SimpleSAML_XHTML_Template($config, 'oauth:registry.saved.php');
+    $template = new \SimpleSAML\XHTML\Template($config, 'oauth:registry.saved.php');
     $template->data['entry'] = $entry;
     $template->show();
     exit;
-=======
-	$store->set('consumers', $entry['key'], '', $entry);
-	
-	$template = new \SimpleSAML\XHTML\Template($config, 'oauth:registry.saved.php');
-	$template->data['entry'] = $entry;
-	$template->show();
-	exit;
->>>>>>> 870c651a
 }
 
 $form = $editor->metaToForm($entry);
