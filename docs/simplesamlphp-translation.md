<<<<<<< HEAD
SimpleSAMLphp Translation
=========================
=======
# SimpleSAMLphp Translation
>>>>>>> 2ea8fe4d

TODO: please complete this doc on how to translate SimpleSAMLphp<|MERGE_RESOLUTION|>--- conflicted
+++ resolved
@@ -1,8 +1,3 @@
-<<<<<<< HEAD
-SimpleSAMLphp Translation
-=========================
-=======
 # SimpleSAMLphp Translation
->>>>>>> 2ea8fe4d
 
 TODO: please complete this doc on how to translate SimpleSAMLphp