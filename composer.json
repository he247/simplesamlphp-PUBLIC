{
    "name": "simplesamlphp/simplesamlphp",
    "description": "A PHP implementation of a SAML 2.0 service provider and identity provider.",
    "type": "project",
    "keywords": [ "saml2", "shibboleth","oauth","ws-federation","sp","idp" ],
    "homepage": "https://simplesamlphp.org",
    "license": "LGPL-2.1-or-later",
    "authors": [
        {
            "name": "Andreas Åkre Solberg",
            "email": "andreas.solberg@uninett.no"
        },
        {
            "name": "Olav Morken",
            "email": "olav.morken@uninett.no"
        },
        {
            "name": "Jaime Perez",
            "email": "jaime.perez@uninett.no"
        }
    ],
    "autoload": {
        "psr-4": {
            "SimpleSAML\\": "src/SimpleSAML",
            "SimpleSAML\\Module\\admin\\": "modules/admin/src",
            "SimpleSAML\\Module\\core\\": "modules/core/src",
            "SimpleSAML\\Module\\cron\\": "modules/cron/src",
            "SimpleSAML\\Module\\exampleauth\\": "modules/exampleauth/src",
            "SimpleSAML\\Module\\multiauth\\": "modules/multiauth/src",
            "SimpleSAML\\Module\\saml\\": "modules/saml/src"
        },
        "files": ["src/_autoload_modules.php"]
    },
    "autoload-dev": {
        "psr-4": {
            "SimpleSAML\\Test\\": ["tests", "tests/src/SimpleSAML"],
            "SimpleSAML\\Test\\Module\\admin\\": ["tests//modules/admin/src"],
            "SimpleSAML\\Test\\Module\\core\\": ["tests/modules/core/src"],
            "SimpleSAML\\Test\\Module\\cron\\": ["tests/modules/cron/src"],
            "SimpleSAML\\Test\\Module\\exampleauth\\": ["tests/modules/exampleauth/src"],
            "SimpleSAML\\Test\\Module\\multiauth\\": ["tests/modules/multiauth/src"],
            "SimpleSAML\\Test\\Module\\saml\\": ["tests/modules/saml/src"]
        },
        "files": ["tests/_autoload_modules.php"]
    },
    "require": {
        "php": "^8.0",
        "ext-date": "*",
        "ext-dom": "*",
        "ext-fileinfo": "*",
        "ext-filter": "*",
        "ext-hash": "*",
        "ext-json": "*",
        "ext-libxml": "*",
        "ext-mbstring": "*",
        "ext-openssl": "*",
        "ext-pcre": "*",
        "ext-session": "*",
        "ext-simplexml": "*",
        "ext-spl": "*",
        "ext-xml": "*",

        "gettext/gettext": "^5.6.1",
        "gettext/translator": "^1.0.1",
        "phpmailer/phpmailer": "^6.5",
        "psr/log": "^2.0 || ^3.0",
        "robrichards/xmlseclibs": "^3.1.1",
        "simplesamlphp/assert": "^1.0.0",
<<<<<<< HEAD
        "simplesamlphp/saml2": "^5.0.0-alpha.1",
        "simplesamlphp/simplesamlphp-assets-base": "^2.0.0",
=======
        "simplesamlphp/saml2": "^4.6",
        "simplesamlphp/simplesamlphp-assets-base": "^2.0",
        "simplesamlphp/simplesamlphp-module-adfs": "dev-master#62f4d6367c184a30c35b2ba91511f2303c5bd4f1",
>>>>>>> 72042027
        "symfony/cache": "^5.4||^6",
        "symfony/config": "^5.4||^6",
        "symfony/console": "^5.4||^6",
        "symfony/dependency-injection": "^5.4||^6",
        "symfony/filesystem": "^5.4||^6",
        "symfony/finder": "^5.4||^6",
        "symfony/framework-bundle": "^5.4||^6",
        "symfony/http-foundation": "^5.4||^6",
        "symfony/http-kernel": "^5.4||^6",
        "symfony/intl": "^5.4||^6",
        "symfony/psr-http-message-bridge": "^2.1",
        "symfony/routing": "^5.4||^6",
        "symfony/translation-contracts": "^2.5||^3",
        "symfony/twig-bridge": "^5.4||^6",
        "symfony/var-exporter": "^5.4||^6",
        "symfony/yaml": "^5.4||^6",
        "twig/intl-extra": "^3.3",
        "twig/twig": "^3.3.8"
    },
    "require-dev": {
        "mikey179/vfsstream": "~1.6",
        "simplesamlphp/simplesamlphp-test-framework": "^1.5.1",
        "simplesamlphp/xml-security": "^1.6.0"
    },
    "suggest": {
        "predis/predis": "Needed if a Redis server is used to store session information",
        "ext-curl": "Needed in order to check for updates automatically",
        "ext-memcached": "Needed if a Memcached server is used to store session information",
        "ext-pdo": "Needed if a database backend is used, either for authentication or to store session information",
        "ext-mysql": "Needed if a MySQL backend is used, either for authentication or to store session information",
        "ext-pgsql": "Needed if a PostgreSQL backend is used, either for authentication or to store session information"
    },
    "support": {
        "issues": "https://github.com/simplesamlphp/simplesamlphp/issues",
        "source": "https://github.com/simplesamlphp/simplesamlphp"
    },
    "config": {
        "allow-plugins": {
            "composer/package-versions-deprecated": true,
            "simplesamlphp/composer-module-installer": true,
            "muglug/package-versions-56": true
        }
    },
    "extra": {
        "branch-alias": {
            "dev-master": "3.0.x-dev"
        }
    }
}<|MERGE_RESOLUTION|>--- conflicted
+++ resolved
@@ -66,14 +66,9 @@
         "psr/log": "^2.0 || ^3.0",
         "robrichards/xmlseclibs": "^3.1.1",
         "simplesamlphp/assert": "^1.0.0",
-<<<<<<< HEAD
         "simplesamlphp/saml2": "^5.0.0-alpha.1",
         "simplesamlphp/simplesamlphp-assets-base": "^2.0.0",
-=======
-        "simplesamlphp/saml2": "^4.6",
-        "simplesamlphp/simplesamlphp-assets-base": "^2.0",
-        "simplesamlphp/simplesamlphp-module-adfs": "dev-master#62f4d6367c184a30c35b2ba91511f2303c5bd4f1",
->>>>>>> 72042027
+        "simplesamlphp/simplesamlphp-module-adfs": "dev-master",
         "symfony/cache": "^5.4||^6",
         "symfony/config": "^5.4||^6",
         "symfony/console": "^5.4||^6",
