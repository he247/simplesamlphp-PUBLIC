--- conflicted
+++ resolved
@@ -4,11 +4,7 @@
         "Read more about it at https://getcomposer.org/doc/01-basic-usage.md#installing-dependencies",
         "This file is @generated automatically"
     ],
-<<<<<<< HEAD
-    "content-hash": "ca77036cf8ae88d3f3679effc3fea17c",
-=======
-    "content-hash": "a5ddd14915964c85316344e4f14c528e",
->>>>>>> 8b335f7c
+    "content-hash": "9bb30d08fad0383d1455906ecf328ef3",
     "packages": [
         {
             "name": "gettext/gettext",
@@ -176,7 +172,6 @@
                 "twig"
             ],
             "time": "2018-10-10T09:12:46+00:00"
-<<<<<<< HEAD
         },
         {
             "name": "paragonie/random_compat",
@@ -271,8 +266,6 @@
                 "psr"
             ],
             "time": "2017-02-14T16:28:37+00:00"
-=======
->>>>>>> 8b335f7c
         },
         {
             "name": "psr/log",
@@ -417,124 +410,6 @@
             "time": "2018-11-16T09:36:27+00:00"
         },
         {
-            "name": "symfony/polyfill-ctype",
-            "version": "v1.10.0",
-            "source": {
-                "type": "git",
-                "url": "https://github.com/symfony/polyfill-ctype.git",
-                "reference": "e3d826245268269cd66f8326bd8bc066687b4a19"
-            },
-            "dist": {
-                "type": "zip",
-                "url": "https://api.github.com/repos/symfony/polyfill-ctype/zipball/e3d826245268269cd66f8326bd8bc066687b4a19",
-                "reference": "e3d826245268269cd66f8326bd8bc066687b4a19",
-                "shasum": ""
-            },
-            "require": {
-                "php": ">=5.3.3"
-            },
-            "suggest": {
-                "ext-ctype": "For best performance"
-            },
-            "type": "library",
-            "extra": {
-                "branch-alias": {
-                    "dev-master": "1.9-dev"
-                }
-            },
-            "autoload": {
-                "psr-4": {
-                    "Symfony\\Polyfill\\Ctype\\": ""
-                },
-                "files": [
-                    "bootstrap.php"
-                ]
-            },
-            "notification-url": "https://packagist.org/downloads/",
-            "license": [
-                "MIT"
-            ],
-            "authors": [
-                {
-                    "name": "Symfony Community",
-                    "homepage": "https://symfony.com/contributors"
-                },
-                {
-                    "name": "Gert de Pagter",
-                    "email": "BackEndTea@gmail.com"
-                }
-            ],
-            "description": "Symfony polyfill for ctype functions",
-            "homepage": "https://symfony.com",
-            "keywords": [
-                "compatibility",
-                "ctype",
-                "polyfill",
-                "portable"
-            ],
-            "time": "2018-08-06T14:22:27+00:00"
-        },
-        {
-            "name": "symfony/polyfill-mbstring",
-            "version": "v1.10.0",
-            "source": {
-                "type": "git",
-                "url": "https://github.com/symfony/polyfill-mbstring.git",
-                "reference": "c79c051f5b3a46be09205c73b80b346e4153e494"
-            },
-            "dist": {
-                "type": "zip",
-                "url": "https://api.github.com/repos/symfony/polyfill-mbstring/zipball/c79c051f5b3a46be09205c73b80b346e4153e494",
-                "reference": "c79c051f5b3a46be09205c73b80b346e4153e494",
-                "shasum": ""
-            },
-            "require": {
-                "php": ">=5.3.3"
-            },
-            "suggest": {
-                "ext-mbstring": "For best performance"
-            },
-            "type": "library",
-            "extra": {
-                "branch-alias": {
-                    "dev-master": "1.9-dev"
-                }
-            },
-            "autoload": {
-                "psr-4": {
-                    "Symfony\\Polyfill\\Mbstring\\": ""
-                },
-                "files": [
-                    "bootstrap.php"
-                ]
-            },
-            "notification-url": "https://packagist.org/downloads/",
-            "license": [
-                "MIT"
-            ],
-            "authors": [
-                {
-                    "name": "Nicolas Grekas",
-                    "email": "p@tchwork.com"
-                },
-                {
-                    "name": "Symfony Community",
-                    "homepage": "https://symfony.com/contributors"
-                }
-            ],
-            "description": "Symfony polyfill for the Mbstring extension",
-            "homepage": "https://symfony.com",
-            "keywords": [
-                "compatibility",
-                "mbstring",
-                "polyfill",
-                "portable",
-                "shim"
-            ],
-            "time": "2018-09-21T13:07:52+00:00"
-        },
-        {
-<<<<<<< HEAD
             "name": "symfony/config",
             "version": "v3.4.17",
             "source": {
@@ -562,27 +437,6 @@
                 "symfony/event-dispatcher": "~3.3|~4.0",
                 "symfony/finder": "~3.3|~4.0",
                 "symfony/yaml": "~3.0|~4.0"
-=======
-            "name": "twig/extensions",
-            "version": "v1.5.2",
-            "source": {
-                "type": "git",
-                "url": "https://github.com/twigphp/Twig-extensions.git",
-                "reference": "2c1a86526d0044065220d1b51ac08348bea5ca82"
-            },
-            "dist": {
-                "type": "zip",
-                "url": "https://api.github.com/repos/twigphp/Twig-extensions/zipball/2c1a86526d0044065220d1b51ac08348bea5ca82",
-                "reference": "2c1a86526d0044065220d1b51ac08348bea5ca82",
-                "shasum": ""
-            },
-            "require": {
-                "twig/twig": "^1.27|^2.0"
-            },
-            "require-dev": {
-                "symfony/phpunit-bridge": "^3.4",
-                "symfony/translation": "^2.7|^3.4"
->>>>>>> 8b335f7c
             },
             "suggest": {
                 "symfony/yaml": "To use the yaml reference dumper"
@@ -615,7 +469,6 @@
                     "homepage": "https://symfony.com/contributors"
                 }
             ],
-<<<<<<< HEAD
             "description": "Symfony Config Component",
             "homepage": "https://symfony.com",
             "time": "2018-09-08T13:15:14+00:00"
@@ -640,33 +493,6 @@
             },
             "conflict": {
                 "symfony/http-kernel": ">=2.3,<2.3.24|~2.4.0|>=2.5,<2.5.9|>=2.6,<2.6.2"
-=======
-            "description": "Common additional features for Twig that do not directly belong in core",
-            "keywords": [
-                "i18n",
-                "text"
-            ],
-            "time": "2018-05-22T13:26:07+00:00"
-        },
-        {
-            "name": "twig/twig",
-            "version": "v2.5.0",
-            "source": {
-                "type": "git",
-                "url": "https://github.com/twigphp/Twig.git",
-                "reference": "6a5f676b77a90823c2d4eaf76137b771adf31323"
-            },
-            "dist": {
-                "type": "zip",
-                "url": "https://api.github.com/repos/twigphp/Twig/zipball/6a5f676b77a90823c2d4eaf76137b771adf31323",
-                "reference": "6a5f676b77a90823c2d4eaf76137b771adf31323",
-                "shasum": ""
-            },
-            "require": {
-                "php": "^7.0",
-                "symfony/polyfill-ctype": "^1.8",
-                "symfony/polyfill-mbstring": "~1.0"
->>>>>>> 8b335f7c
             },
             "require-dev": {
                 "symfony/http-kernel": "~2.8|~3.0|~4.0"
@@ -674,11 +500,7 @@
             "type": "library",
             "extra": {
                 "branch-alias": {
-<<<<<<< HEAD
                     "dev-master": "3.4-dev"
-=======
-                    "dev-master": "2.5-dev"
->>>>>>> 8b335f7c
                 }
             },
             "autoload": {
@@ -699,7 +521,6 @@
                     "email": "fabien@symfony.com"
                 },
                 {
-<<<<<<< HEAD
                     "name": "Symfony Community",
                     "homepage": "https://symfony.com/contributors"
                 }
@@ -707,19 +528,6 @@
             "description": "Symfony Debug Component",
             "homepage": "https://symfony.com",
             "time": "2018-10-02T16:33:53+00:00"
-=======
-                    "name": "Twig Team",
-                    "homepage": "https://twig.symfony.com/contributors",
-                    "role": "Contributors"
-                }
-            ],
-            "description": "Twig, the flexible, fast, and secure template language for PHP",
-            "homepage": "https://twig.symfony.com",
-            "keywords": [
-                "templating"
-            ],
-            "time": "2018-07-13T07:18:09+00:00"
->>>>>>> 8b335f7c
         },
         {
             "name": "symfony/dependency-injection",
@@ -793,7 +601,6 @@
             "time": "2018-10-02T12:28:39+00:00"
         },
         {
-<<<<<<< HEAD
             "name": "symfony/event-dispatcher",
             "version": "v3.4.17",
             "source": {
@@ -823,53 +630,20 @@
             "suggest": {
                 "symfony/dependency-injection": "",
                 "symfony/http-kernel": ""
-=======
-            "name": "doctrine/instantiator",
-            "version": "1.0.5",
-            "source": {
-                "type": "git",
-                "url": "https://github.com/doctrine/instantiator.git",
-                "reference": "8e884e78f9f0eb1329e445619e04456e64d8051d"
-            },
-            "dist": {
-                "type": "zip",
-                "url": "https://api.github.com/repos/doctrine/instantiator/zipball/8e884e78f9f0eb1329e445619e04456e64d8051d",
-                "reference": "8e884e78f9f0eb1329e445619e04456e64d8051d",
-                "shasum": ""
-            },
-            "require": {
-                "php": ">=5.3,<8.0-DEV"
-            },
-            "require-dev": {
-                "athletic/athletic": "~0.1.8",
-                "ext-pdo": "*",
-                "ext-phar": "*",
-                "phpunit/phpunit": "~4.0",
-                "squizlabs/php_codesniffer": "~2.0"
->>>>>>> 8b335f7c
-            },
-            "type": "library",
-            "extra": {
-                "branch-alias": {
-<<<<<<< HEAD
+            },
+            "type": "library",
+            "extra": {
+                "branch-alias": {
                     "dev-master": "3.4-dev"
-=======
-                    "dev-master": "1.0.x-dev"
->>>>>>> 8b335f7c
-                }
-            },
-            "autoload": {
-                "psr-4": {
-<<<<<<< HEAD
+                }
+            },
+            "autoload": {
+                "psr-4": {
                     "Symfony\\Component\\EventDispatcher\\": ""
                 },
                 "exclude-from-classmap": [
                     "/Tests/"
                 ]
-=======
-                    "Doctrine\\Instantiator\\": "src/Doctrine/Instantiator/"
-                }
->>>>>>> 8b335f7c
             },
             "notification-url": "https://packagist.org/downloads/",
             "license": [
@@ -877,7 +651,6 @@
             ],
             "authors": [
                 {
-<<<<<<< HEAD
                     "name": "Fabien Potencier",
                     "email": "fabien@symfony.com"
                 },
@@ -907,45 +680,10 @@
             "require": {
                 "php": "^5.5.9|>=7.0.8",
                 "symfony/polyfill-ctype": "~1.8"
-=======
-                    "name": "Marco Pivetta",
-                    "email": "ocramius@gmail.com",
-                    "homepage": "http://ocramius.github.com/"
-                }
-            ],
-            "description": "A small, lightweight utility to instantiate objects in PHP without invoking their constructors",
-            "homepage": "https://github.com/doctrine/instantiator",
-            "keywords": [
-                "constructor",
-                "instantiate"
-            ],
-            "time": "2015-06-14T21:17:01+00:00"
-        },
-        {
-            "name": "mikey179/vfsStream",
-            "version": "v1.6.5",
-            "source": {
-                "type": "git",
-                "url": "https://github.com/mikey179/vfsStream.git",
-                "reference": "d5fec95f541d4d71c4823bb5e30cf9b9e5b96145"
-            },
-            "dist": {
-                "type": "zip",
-                "url": "https://api.github.com/repos/mikey179/vfsStream/zipball/d5fec95f541d4d71c4823bb5e30cf9b9e5b96145",
-                "reference": "d5fec95f541d4d71c4823bb5e30cf9b9e5b96145",
-                "shasum": ""
-            },
-            "require": {
-                "php": ">=5.3.0"
-            },
-            "require-dev": {
-                "phpunit/phpunit": "~4.5"
->>>>>>> 8b335f7c
-            },
-            "type": "library",
-            "extra": {
-                "branch-alias": {
-<<<<<<< HEAD
+            },
+            "type": "library",
+            "extra": {
+                "branch-alias": {
                     "dev-master": "3.4-dev"
                 }
             },
@@ -956,23 +694,13 @@
                 "exclude-from-classmap": [
                     "/Tests/"
                 ]
-=======
-                    "dev-master": "1.6.x-dev"
-                }
-            },
-            "autoload": {
-                "psr-0": {
-                    "org\\bovigo\\vfs\\": "src/main/php"
-                }
->>>>>>> 8b335f7c
-            },
-            "notification-url": "https://packagist.org/downloads/",
-            "license": [
-                "BSD-3-Clause"
-            ],
-            "authors": [
-                {
-<<<<<<< HEAD
+            },
+            "notification-url": "https://packagist.org/downloads/",
+            "license": [
+                "MIT"
+            ],
+            "authors": [
+                {
                     "name": "Fabien Potencier",
                     "email": "fabien@symfony.com"
                 },
@@ -1006,61 +734,20 @@
             },
             "require-dev": {
                 "symfony/expression-language": "~2.8|~3.0|~4.0"
-=======
-                    "name": "Frank Kleine",
-                    "homepage": "http://frankkleine.de/",
-                    "role": "Developer"
-                }
-            ],
-            "description": "Virtual file system to mock the real file system in unit tests.",
-            "homepage": "http://vfs.bovigo.org/",
-            "time": "2017-08-01T08:02:14+00:00"
-        },
-        {
-            "name": "phpdocumentor/reflection-common",
-            "version": "1.0.1",
-            "source": {
-                "type": "git",
-                "url": "https://github.com/phpDocumentor/ReflectionCommon.git",
-                "reference": "21bdeb5f65d7ebf9f43b1b25d404f87deab5bfb6"
-            },
-            "dist": {
-                "type": "zip",
-                "url": "https://api.github.com/repos/phpDocumentor/ReflectionCommon/zipball/21bdeb5f65d7ebf9f43b1b25d404f87deab5bfb6",
-                "reference": "21bdeb5f65d7ebf9f43b1b25d404f87deab5bfb6",
-                "shasum": ""
-            },
-            "require": {
-                "php": ">=5.5"
-            },
-            "require-dev": {
-                "phpunit/phpunit": "^4.6"
->>>>>>> 8b335f7c
-            },
-            "type": "library",
-            "extra": {
-                "branch-alias": {
-<<<<<<< HEAD
+            },
+            "type": "library",
+            "extra": {
+                "branch-alias": {
                     "dev-master": "3.4-dev"
-=======
-                    "dev-master": "1.0.x-dev"
->>>>>>> 8b335f7c
-                }
-            },
-            "autoload": {
-                "psr-4": {
-<<<<<<< HEAD
+                }
+            },
+            "autoload": {
+                "psr-4": {
                     "Symfony\\Component\\HttpFoundation\\": ""
                 },
                 "exclude-from-classmap": [
                     "/Tests/"
                 ]
-=======
-                    "phpDocumentor\\Reflection\\": [
-                        "src"
-                    ]
-                }
->>>>>>> 8b335f7c
             },
             "notification-url": "https://packagist.org/downloads/",
             "license": [
@@ -1068,7 +755,6 @@
             ],
             "authors": [
                 {
-<<<<<<< HEAD
                     "name": "Fabien Potencier",
                     "email": "fabien@symfony.com"
                 },
@@ -1137,72 +823,20 @@
                 "symfony/dependency-injection": "",
                 "symfony/finder": "",
                 "symfony/var-dumper": ""
-=======
-                    "name": "Jaap van Otterdijk",
-                    "email": "opensource@ijaap.nl"
-                }
-            ],
-            "description": "Common reflection classes used by phpdocumentor to reflect the code structure",
-            "homepage": "http://www.phpdoc.org",
-            "keywords": [
-                "FQSEN",
-                "phpDocumentor",
-                "phpdoc",
-                "reflection",
-                "static analysis"
-            ],
-            "time": "2017-09-11T18:02:19+00:00"
-        },
-        {
-            "name": "phpdocumentor/reflection-docblock",
-            "version": "4.3.0",
-            "source": {
-                "type": "git",
-                "url": "https://github.com/phpDocumentor/ReflectionDocBlock.git",
-                "reference": "94fd0001232e47129dd3504189fa1c7225010d08"
-            },
-            "dist": {
-                "type": "zip",
-                "url": "https://api.github.com/repos/phpDocumentor/ReflectionDocBlock/zipball/94fd0001232e47129dd3504189fa1c7225010d08",
-                "reference": "94fd0001232e47129dd3504189fa1c7225010d08",
-                "shasum": ""
-            },
-            "require": {
-                "php": "^7.0",
-                "phpdocumentor/reflection-common": "^1.0.0",
-                "phpdocumentor/type-resolver": "^0.4.0",
-                "webmozart/assert": "^1.0"
-            },
-            "require-dev": {
-                "doctrine/instantiator": "~1.0.5",
-                "mockery/mockery": "^1.0",
-                "phpunit/phpunit": "^6.4"
->>>>>>> 8b335f7c
-            },
-            "type": "library",
-            "extra": {
-                "branch-alias": {
-<<<<<<< HEAD
+            },
+            "type": "library",
+            "extra": {
+                "branch-alias": {
                     "dev-master": "3.4-dev"
-=======
-                    "dev-master": "4.x-dev"
->>>>>>> 8b335f7c
-                }
-            },
-            "autoload": {
-                "psr-4": {
-<<<<<<< HEAD
+                }
+            },
+            "autoload": {
+                "psr-4": {
                     "Symfony\\Component\\HttpKernel\\": ""
                 },
                 "exclude-from-classmap": [
                     "/Tests/"
                 ]
-=======
-                    "phpDocumentor\\Reflection\\": [
-                        "src/"
-                    ]
-                }
->>>>>>> 8b335f7c
             },
             "notification-url": "https://packagist.org/downloads/",
             "license": [
@@ -1210,7 +844,6 @@
             ],
             "authors": [
                 {
-<<<<<<< HEAD
                     "name": "Fabien Potencier",
                     "email": "fabien@symfony.com"
                 },
@@ -1242,36 +875,6 @@
             },
             "suggest": {
                 "ext-ctype": "For best performance"
-=======
-                    "name": "Mike van Riel",
-                    "email": "me@mikevanriel.com"
-                }
-            ],
-            "description": "With this component, a library can provide support for annotations via DocBlocks or otherwise retrieve information that is embedded in a DocBlock.",
-            "time": "2017-11-30T07:14:17+00:00"
-        },
-        {
-            "name": "phpdocumentor/type-resolver",
-            "version": "0.4.0",
-            "source": {
-                "type": "git",
-                "url": "https://github.com/phpDocumentor/TypeResolver.git",
-                "reference": "9c977708995954784726e25d0cd1dddf4e65b0f7"
-            },
-            "dist": {
-                "type": "zip",
-                "url": "https://api.github.com/repos/phpDocumentor/TypeResolver/zipball/9c977708995954784726e25d0cd1dddf4e65b0f7",
-                "reference": "9c977708995954784726e25d0cd1dddf4e65b0f7",
-                "shasum": ""
-            },
-            "require": {
-                "php": "^5.5 || ^7.0",
-                "phpdocumentor/reflection-common": "^1.0"
-            },
-            "require-dev": {
-                "mockery/mockery": "^0.9.4",
-                "phpunit/phpunit": "^5.2||^4.8.24"
->>>>>>> 8b335f7c
             },
             "type": "library",
             "extra": {
@@ -1281,18 +884,11 @@
             },
             "autoload": {
                 "psr-4": {
-<<<<<<< HEAD
                     "Symfony\\Polyfill\\Ctype\\": ""
                 },
                 "files": [
                     "bootstrap.php"
                 ]
-=======
-                    "phpDocumentor\\Reflection\\": [
-                        "src/"
-                    ]
-                }
->>>>>>> 8b335f7c
             },
             "notification-url": "https://packagist.org/downloads/",
             "license": [
@@ -1300,7 +896,6 @@
             ],
             "authors": [
                 {
-<<<<<<< HEAD
                     "name": "Symfony Community",
                     "homepage": "https://symfony.com/contributors"
                 },
@@ -1352,49 +947,6 @@
                 "files": [
                     "bootstrap.php"
                 ]
-=======
-                    "name": "Mike van Riel",
-                    "email": "me@mikevanriel.com"
-                }
-            ],
-            "time": "2017-07-14T14:27:02+00:00"
-        },
-        {
-            "name": "phpspec/prophecy",
-            "version": "1.8.0",
-            "source": {
-                "type": "git",
-                "url": "https://github.com/phpspec/prophecy.git",
-                "reference": "4ba436b55987b4bf311cb7c6ba82aa528aac0a06"
-            },
-            "dist": {
-                "type": "zip",
-                "url": "https://api.github.com/repos/phpspec/prophecy/zipball/4ba436b55987b4bf311cb7c6ba82aa528aac0a06",
-                "reference": "4ba436b55987b4bf311cb7c6ba82aa528aac0a06",
-                "shasum": ""
-            },
-            "require": {
-                "doctrine/instantiator": "^1.0.2",
-                "php": "^5.3|^7.0",
-                "phpdocumentor/reflection-docblock": "^2.0|^3.0.2|^4.0",
-                "sebastian/comparator": "^1.1|^2.0|^3.0",
-                "sebastian/recursion-context": "^1.0|^2.0|^3.0"
-            },
-            "require-dev": {
-                "phpspec/phpspec": "^2.5|^3.2",
-                "phpunit/phpunit": "^4.8.35 || ^5.7 || ^6.5 || ^7.1"
-            },
-            "type": "library",
-            "extra": {
-                "branch-alias": {
-                    "dev-master": "1.8.x-dev"
-                }
-            },
-            "autoload": {
-                "psr-0": {
-                    "Prophecy\\": "src/"
-                }
->>>>>>> 8b335f7c
             },
             "notification-url": "https://packagist.org/downloads/",
             "license": [
@@ -1402,7 +954,6 @@
             ],
             "authors": [
                 {
-<<<<<<< HEAD
                     "name": "Nicolas Grekas",
                     "email": "p@tchwork.com"
                 },
@@ -1727,193 +1278,6 @@
     ],
     "packages-dev": [
         {
-            "name": "composer/semver",
-            "version": "1.4.2",
-            "source": {
-                "type": "git",
-                "url": "https://github.com/composer/semver.git",
-                "reference": "c7cb9a2095a074d131b65a8a0cd294479d785573"
-            },
-            "dist": {
-                "type": "zip",
-                "url": "https://api.github.com/repos/composer/semver/zipball/c7cb9a2095a074d131b65a8a0cd294479d785573",
-                "reference": "c7cb9a2095a074d131b65a8a0cd294479d785573",
-                "shasum": ""
-            },
-            "require": {
-                "php": "^5.3.2 || ^7.0"
-            },
-            "require-dev": {
-                "phpunit/phpunit": "^4.5 || ^5.0.5",
-                "phpunit/phpunit-mock-objects": "2.3.0 || ^3.0"
-            },
-            "type": "library",
-            "extra": {
-                "branch-alias": {
-                    "dev-master": "1.x-dev"
-                }
-            },
-            "autoload": {
-                "psr-4": {
-                    "Composer\\Semver\\": "src"
-                }
-            },
-            "notification-url": "https://packagist.org/downloads/",
-            "license": [
-                "MIT"
-            ],
-            "authors": [
-                {
-                    "name": "Nils Adermann",
-                    "email": "naderman@naderman.de",
-                    "homepage": "http://www.naderman.de"
-                },
-                {
-                    "name": "Jordi Boggiano",
-                    "email": "j.boggiano@seld.be",
-                    "homepage": "http://seld.be"
-                },
-                {
-                    "name": "Rob Bast",
-                    "email": "rob.bast@gmail.com",
-                    "homepage": "http://robbast.nl"
-                }
-            ],
-            "description": "Semver library that offers utilities, version constraint parsing and validation.",
-            "keywords": [
-                "semantic",
-                "semver",
-                "validation",
-                "versioning"
-            ],
-            "time": "2016-08-30T16:08:34+00:00"
-        },
-        {
-            "name": "composer/xdebug-handler",
-            "version": "1.3.0",
-            "source": {
-                "type": "git",
-                "url": "https://github.com/composer/xdebug-handler.git",
-                "reference": "b8e9745fb9b06ea6664d8872c4505fb16df4611c"
-            },
-            "dist": {
-                "type": "zip",
-                "url": "https://api.github.com/repos/composer/xdebug-handler/zipball/b8e9745fb9b06ea6664d8872c4505fb16df4611c",
-                "reference": "b8e9745fb9b06ea6664d8872c4505fb16df4611c",
-                "shasum": ""
-            },
-            "require": {
-                "php": "^5.3.2 || ^7.0",
-                "psr/log": "^1.0"
-            },
-            "require-dev": {
-                "phpunit/phpunit": "^4.8.35 || ^5.7 || ^6.5"
-            },
-            "type": "library",
-            "autoload": {
-                "psr-4": {
-                    "Composer\\XdebugHandler\\": "src"
-                }
-            },
-            "notification-url": "https://packagist.org/downloads/",
-            "license": [
-                "MIT"
-            ],
-            "authors": [
-                {
-                    "name": "John Stevenson",
-                    "email": "john-stevenson@blueyonder.co.uk"
-                }
-            ],
-            "description": "Restarts a process without xdebug.",
-            "keywords": [
-                "Xdebug",
-                "performance"
-            ],
-            "time": "2018-08-31T19:07:57+00:00"
-        },
-        {
-            "name": "doctrine/annotations",
-            "version": "v1.4.0",
-            "source": {
-                "type": "git",
-                "url": "https://github.com/doctrine/annotations.git",
-                "reference": "54cacc9b81758b14e3ce750f205a393d52339e97"
-            },
-            "dist": {
-                "type": "zip",
-                "url": "https://api.github.com/repos/doctrine/annotations/zipball/54cacc9b81758b14e3ce750f205a393d52339e97",
-                "reference": "54cacc9b81758b14e3ce750f205a393d52339e97",
-                "shasum": ""
-            },
-            "require": {
-                "doctrine/lexer": "1.*",
-                "php": "^5.6 || ^7.0"
-            },
-            "require-dev": {
-                "doctrine/cache": "1.*",
-                "phpunit/phpunit": "^5.7"
-            },
-            "type": "library",
-            "extra": {
-                "branch-alias": {
-                    "dev-master": "1.4.x-dev"
-                }
-            },
-            "autoload": {
-                "psr-4": {
-                    "Doctrine\\Common\\Annotations\\": "lib/Doctrine/Common/Annotations"
-                }
-            },
-            "notification-url": "https://packagist.org/downloads/",
-            "license": [
-                "MIT"
-            ],
-            "authors": [
-                {
-                    "name": "Roman Borschel",
-                    "email": "roman@code-factory.org"
-                },
-                {
-                    "name": "Benjamin Eberlei",
-                    "email": "kontakt@beberlei.de"
-                },
-                {
-                    "name": "Guilherme Blanco",
-                    "email": "guilhermeblanco@gmail.com"
-                },
-                {
-                    "name": "Jonathan Wage",
-                    "email": "jonwage@gmail.com"
-                },
-                {
-                    "name": "Johannes Schmitt",
-                    "email": "schmittjoh@gmail.com"
-=======
-                    "name": "Konstantin Kudryashov",
-                    "email": "ever.zet@gmail.com",
-                    "homepage": "http://everzet.com"
-                },
-                {
-                    "name": "Marcello Duarte",
-                    "email": "marcello.duarte@gmail.com"
->>>>>>> 8b335f7c
-                }
-            ],
-            "description": "Docblock Annotations Parser",
-            "homepage": "http://www.doctrine-project.org",
-            "keywords": [
-                "annotations",
-                "docblock",
-                "parser"
-            ],
-<<<<<<< HEAD
-            "time": "2017-02-24T16:22:25+00:00"
-=======
-            "time": "2018-08-05T17:53:17+00:00"
->>>>>>> 8b335f7c
-        },
-        {
             "name": "doctrine/instantiator",
             "version": "1.0.5",
             "source": {
@@ -1968,156 +1332,6 @@
             "time": "2015-06-14T21:17:01+00:00"
         },
         {
-            "name": "doctrine/lexer",
-            "version": "v1.0.1",
-            "source": {
-                "type": "git",
-                "url": "https://github.com/doctrine/lexer.git",
-                "reference": "83893c552fd2045dd78aef794c31e694c37c0b8c"
-            },
-            "dist": {
-                "type": "zip",
-                "url": "https://api.github.com/repos/doctrine/lexer/zipball/83893c552fd2045dd78aef794c31e694c37c0b8c",
-                "reference": "83893c552fd2045dd78aef794c31e694c37c0b8c",
-                "shasum": ""
-            },
-            "require": {
-                "php": ">=5.3.2"
-            },
-            "type": "library",
-            "extra": {
-                "branch-alias": {
-                    "dev-master": "1.0.x-dev"
-                }
-            },
-            "autoload": {
-                "psr-0": {
-                    "Doctrine\\Common\\Lexer\\": "lib/"
-                }
-            },
-            "notification-url": "https://packagist.org/downloads/",
-            "license": [
-                "MIT"
-            ],
-            "authors": [
-                {
-                    "name": "Roman Borschel",
-                    "email": "roman@code-factory.org"
-                },
-                {
-                    "name": "Guilherme Blanco",
-                    "email": "guilhermeblanco@gmail.com"
-                },
-                {
-                    "name": "Johannes Schmitt",
-                    "email": "schmittjoh@gmail.com"
-                }
-            ],
-            "description": "Base library for a lexer that can be used in Top-Down, Recursive Descent Parsers.",
-            "homepage": "http://www.doctrine-project.org",
-            "keywords": [
-                "lexer",
-                "parser"
-            ],
-            "time": "2014-09-09T13:34:57+00:00"
-        },
-        {
-            "name": "friendsofphp/php-cs-fixer",
-            "version": "v2.13.0",
-            "source": {
-                "type": "git",
-                "url": "https://github.com/FriendsOfPHP/PHP-CS-Fixer.git",
-                "reference": "7136aa4e0c5f912e8af82383775460d906168a10"
-            },
-            "dist": {
-                "type": "zip",
-                "url": "https://api.github.com/repos/FriendsOfPHP/PHP-CS-Fixer/zipball/7136aa4e0c5f912e8af82383775460d906168a10",
-                "reference": "7136aa4e0c5f912e8af82383775460d906168a10",
-                "shasum": ""
-            },
-            "require": {
-                "composer/semver": "^1.4",
-                "composer/xdebug-handler": "^1.2",
-                "doctrine/annotations": "^1.2",
-                "ext-json": "*",
-                "ext-tokenizer": "*",
-                "php": "^5.6 || >=7.0 <7.3",
-                "php-cs-fixer/diff": "^1.3",
-                "symfony/console": "^3.2 || ^4.0",
-                "symfony/event-dispatcher": "^3.0 || ^4.0",
-                "symfony/filesystem": "^3.0 || ^4.0",
-                "symfony/finder": "^3.0 || ^4.0",
-                "symfony/options-resolver": "^3.0 || ^4.0",
-                "symfony/polyfill-php70": "^1.0",
-                "symfony/polyfill-php72": "^1.4",
-                "symfony/process": "^3.0 || ^4.0",
-                "symfony/stopwatch": "^3.0 || ^4.0"
-            },
-            "conflict": {
-                "hhvm": "*"
-            },
-            "require-dev": {
-                "johnkary/phpunit-speedtrap": "^1.1 || ^2.0 || ^3.0",
-                "justinrainbow/json-schema": "^5.0",
-                "keradus/cli-executor": "^1.1",
-                "mikey179/vfsstream": "^1.6",
-                "php-coveralls/php-coveralls": "^2.1",
-                "php-cs-fixer/accessible-object": "^1.0",
-                "php-cs-fixer/phpunit-constraint-isidenticalstring": "^1.0.1",
-                "php-cs-fixer/phpunit-constraint-xmlmatchesxsd": "^1.0.1",
-                "phpunit/phpunit": "^5.7.27 || ^6.5.8 || ^7.1",
-                "phpunitgoodpractices/traits": "^1.5.1",
-                "symfony/phpunit-bridge": "^4.0"
-            },
-            "suggest": {
-                "ext-mbstring": "For handling non-UTF8 characters in cache signature.",
-                "php-cs-fixer/phpunit-constraint-isidenticalstring": "For IsIdenticalString constraint.",
-                "php-cs-fixer/phpunit-constraint-xmlmatchesxsd": "For XmlMatchesXsd constraint.",
-                "symfony/polyfill-mbstring": "When enabling `ext-mbstring` is not possible."
-            },
-            "bin": [
-                "php-cs-fixer"
-            ],
-            "type": "application",
-            "extra": {
-                "branch-alias": {
-                    "dev-master": "2.13-dev"
-                }
-            },
-            "autoload": {
-                "psr-4": {
-                    "PhpCsFixer\\": "src/"
-                },
-                "classmap": [
-                    "tests/Test/AbstractFixerTestCase.php",
-                    "tests/Test/AbstractIntegrationCaseFactory.php",
-                    "tests/Test/AbstractIntegrationTestCase.php",
-                    "tests/Test/Assert/AssertTokensTrait.php",
-                    "tests/Test/IntegrationCase.php",
-                    "tests/Test/IntegrationCaseFactory.php",
-                    "tests/Test/IntegrationCaseFactoryInterface.php",
-                    "tests/Test/InternalIntegrationCaseFactory.php",
-                    "tests/TestCase.php"
-                ]
-            },
-            "notification-url": "https://packagist.org/downloads/",
-            "license": [
-                "MIT"
-            ],
-            "authors": [
-                {
-                    "name": "Dariusz Rumiński",
-                    "email": "dariusz.ruminski@gmail.com"
-                },
-                {
-                    "name": "Fabien Potencier",
-                    "email": "fabien@symfony.com"
-                }
-            ],
-            "description": "A tool to automatically fix PHP code style",
-            "time": "2018-08-23T13:15:44+00:00"
-        },
-        {
             "name": "mikey179/vfsStream",
             "version": "v1.6.5",
             "source": {
@@ -2162,57 +1376,6 @@
             "description": "Virtual file system to mock the real file system in unit tests.",
             "homepage": "http://vfs.bovigo.org/",
             "time": "2017-08-01T08:02:14+00:00"
-        },
-        {
-            "name": "php-cs-fixer/diff",
-            "version": "v1.3.0",
-            "source": {
-                "type": "git",
-                "url": "https://github.com/PHP-CS-Fixer/diff.git",
-                "reference": "78bb099e9c16361126c86ce82ec4405ebab8e756"
-            },
-            "dist": {
-                "type": "zip",
-                "url": "https://api.github.com/repos/PHP-CS-Fixer/diff/zipball/78bb099e9c16361126c86ce82ec4405ebab8e756",
-                "reference": "78bb099e9c16361126c86ce82ec4405ebab8e756",
-                "shasum": ""
-            },
-            "require": {
-                "php": "^5.6 || ^7.0"
-            },
-            "require-dev": {
-                "phpunit/phpunit": "^5.7.23 || ^6.4.3",
-                "symfony/process": "^3.3"
-            },
-            "type": "library",
-            "autoload": {
-                "classmap": [
-                    "src/"
-                ]
-            },
-            "notification-url": "https://packagist.org/downloads/",
-            "license": [
-                "BSD-3-Clause"
-            ],
-            "authors": [
-                {
-                    "name": "Kore Nordmann",
-                    "email": "mail@kore-nordmann.de"
-                },
-                {
-                    "name": "Sebastian Bergmann",
-                    "email": "sebastian@phpunit.de"
-                },
-                {
-                    "name": "SpacePossum"
-                }
-            ],
-            "description": "sebastian/diff v2 backport support for PHP5.6",
-            "homepage": "https://github.com/PHP-CS-Fixer",
-            "keywords": [
-                "diff"
-            ],
-            "time": "2018-02-15T16:58:55+00:00"
         },
         {
             "name": "phpdocumentor/reflection-common",
@@ -2750,7 +1913,6 @@
             "time": "2017-06-21T08:07:12+00:00"
         },
         {
-<<<<<<< HEAD
             "name": "phpunit/phpunit-mock-objects",
             "version": "2.3.8",
             "source": {
@@ -2775,55 +1937,16 @@
             },
             "suggest": {
                 "ext-soap": "*"
-=======
-            "name": "symfony/yaml",
-            "version": "v3.4.17",
-            "source": {
-                "type": "git",
-                "url": "https://github.com/symfony/yaml.git",
-                "reference": "640b6c27fed4066d64b64d5903a86043f4a4de7f"
-            },
-            "dist": {
-                "type": "zip",
-                "url": "https://api.github.com/repos/symfony/yaml/zipball/640b6c27fed4066d64b64d5903a86043f4a4de7f",
-                "reference": "640b6c27fed4066d64b64d5903a86043f4a4de7f",
-                "shasum": ""
-            },
-            "require": {
-                "php": "^5.5.9|>=7.0.8",
-                "symfony/polyfill-ctype": "~1.8"
-            },
-            "conflict": {
-                "symfony/console": "<3.4"
-            },
-            "require-dev": {
-                "symfony/console": "~3.4|~4.0"
-            },
-            "suggest": {
-                "symfony/console": "For validating YAML files using the lint command"
->>>>>>> 8b335f7c
-            },
-            "type": "library",
-            "extra": {
-                "branch-alias": {
-<<<<<<< HEAD
+            },
+            "type": "library",
+            "extra": {
+                "branch-alias": {
                     "dev-master": "2.3.x-dev"
                 }
             },
             "autoload": {
                 "classmap": [
                     "src/"
-=======
-                    "dev-master": "3.4-dev"
-                }
-            },
-            "autoload": {
-                "psr-4": {
-                    "Symfony\\Component\\Yaml\\": ""
-                },
-                "exclude-from-classmap": [
-                    "/Tests/"
->>>>>>> 8b335f7c
                 ]
             },
             "notification-url": "https://packagist.org/downloads/",
@@ -2837,7 +1960,6 @@
                     "role": "lead"
                 }
             ],
-<<<<<<< HEAD
             "description": "Mock Object library for PHPUnit",
             "homepage": "https://github.com/sebastianbergmann/phpunit-mock-objects/",
             "keywords": [
@@ -2867,7 +1989,412 @@
             },
             "require-dev": {
                 "phpunit/phpunit": "~4.4"
-=======
+            },
+            "type": "library",
+            "extra": {
+                "branch-alias": {
+                    "dev-master": "1.2.x-dev"
+                }
+            },
+            "autoload": {
+                "classmap": [
+                    "src/"
+                ]
+            },
+            "notification-url": "https://packagist.org/downloads/",
+            "license": [
+                "BSD-3-Clause"
+            ],
+            "authors": [
+                {
+                    "name": "Jeff Welch",
+                    "email": "whatthejeff@gmail.com"
+                },
+                {
+                    "name": "Volker Dusch",
+                    "email": "github@wallbash.com"
+                },
+                {
+                    "name": "Bernhard Schussek",
+                    "email": "bschussek@2bepublished.at"
+                },
+                {
+                    "name": "Sebastian Bergmann",
+                    "email": "sebastian@phpunit.de"
+                }
+            ],
+            "description": "Provides the functionality to compare PHP values for equality",
+            "homepage": "http://www.github.com/sebastianbergmann/comparator",
+            "keywords": [
+                "comparator",
+                "compare",
+                "equality"
+            ],
+            "time": "2017-01-29T09:50:25+00:00"
+        },
+        {
+            "name": "sebastian/diff",
+            "version": "1.4.3",
+            "source": {
+                "type": "git",
+                "url": "https://github.com/sebastianbergmann/diff.git",
+                "reference": "7f066a26a962dbe58ddea9f72a4e82874a3975a4"
+            },
+            "dist": {
+                "type": "zip",
+                "url": "https://api.github.com/repos/sebastianbergmann/diff/zipball/7f066a26a962dbe58ddea9f72a4e82874a3975a4",
+                "reference": "7f066a26a962dbe58ddea9f72a4e82874a3975a4",
+                "shasum": ""
+            },
+            "require": {
+                "php": "^5.3.3 || ^7.0"
+            },
+            "require-dev": {
+                "phpunit/phpunit": "^4.8.35 || ^5.7 || ^6.0"
+            },
+            "type": "library",
+            "extra": {
+                "branch-alias": {
+                    "dev-master": "1.4-dev"
+                }
+            },
+            "autoload": {
+                "classmap": [
+                    "src/"
+                ]
+            },
+            "notification-url": "https://packagist.org/downloads/",
+            "license": [
+                "BSD-3-Clause"
+            ],
+            "authors": [
+                {
+                    "name": "Kore Nordmann",
+                    "email": "mail@kore-nordmann.de"
+                },
+                {
+                    "name": "Sebastian Bergmann",
+                    "email": "sebastian@phpunit.de"
+                }
+            ],
+            "description": "Diff implementation",
+            "homepage": "https://github.com/sebastianbergmann/diff",
+            "keywords": [
+                "diff"
+            ],
+            "time": "2017-05-22T07:24:03+00:00"
+        },
+        {
+            "name": "sebastian/environment",
+            "version": "1.3.8",
+            "source": {
+                "type": "git",
+                "url": "https://github.com/sebastianbergmann/environment.git",
+                "reference": "be2c607e43ce4c89ecd60e75c6a85c126e754aea"
+            },
+            "dist": {
+                "type": "zip",
+                "url": "https://api.github.com/repos/sebastianbergmann/environment/zipball/be2c607e43ce4c89ecd60e75c6a85c126e754aea",
+                "reference": "be2c607e43ce4c89ecd60e75c6a85c126e754aea",
+                "shasum": ""
+            },
+            "require": {
+                "php": "^5.3.3 || ^7.0"
+            },
+            "require-dev": {
+                "phpunit/phpunit": "^4.8 || ^5.0"
+            },
+            "type": "library",
+            "extra": {
+                "branch-alias": {
+                    "dev-master": "1.3.x-dev"
+                }
+            },
+            "autoload": {
+                "classmap": [
+                    "src/"
+                ]
+            },
+            "notification-url": "https://packagist.org/downloads/",
+            "license": [
+                "BSD-3-Clause"
+            ],
+            "authors": [
+                {
+                    "name": "Sebastian Bergmann",
+                    "email": "sebastian@phpunit.de"
+                }
+            ],
+            "description": "Provides functionality to handle HHVM/PHP environments",
+            "homepage": "http://www.github.com/sebastianbergmann/environment",
+            "keywords": [
+                "Xdebug",
+                "environment",
+                "hhvm"
+            ],
+            "time": "2016-08-18T05:49:44+00:00"
+        },
+        {
+            "name": "sebastian/exporter",
+            "version": "1.2.2",
+            "source": {
+                "type": "git",
+                "url": "https://github.com/sebastianbergmann/exporter.git",
+                "reference": "42c4c2eec485ee3e159ec9884f95b431287edde4"
+            },
+            "dist": {
+                "type": "zip",
+                "url": "https://api.github.com/repos/sebastianbergmann/exporter/zipball/42c4c2eec485ee3e159ec9884f95b431287edde4",
+                "reference": "42c4c2eec485ee3e159ec9884f95b431287edde4",
+                "shasum": ""
+            },
+            "require": {
+                "php": ">=5.3.3",
+                "sebastian/recursion-context": "~1.0"
+            },
+            "require-dev": {
+                "ext-mbstring": "*",
+                "phpunit/phpunit": "~4.4"
+            },
+            "type": "library",
+            "extra": {
+                "branch-alias": {
+                    "dev-master": "1.3.x-dev"
+                }
+            },
+            "autoload": {
+                "classmap": [
+                    "src/"
+                ]
+            },
+            "notification-url": "https://packagist.org/downloads/",
+            "license": [
+                "BSD-3-Clause"
+            ],
+            "authors": [
+                {
+                    "name": "Jeff Welch",
+                    "email": "whatthejeff@gmail.com"
+                },
+                {
+                    "name": "Volker Dusch",
+                    "email": "github@wallbash.com"
+                },
+                {
+                    "name": "Bernhard Schussek",
+                    "email": "bschussek@2bepublished.at"
+                },
+                {
+                    "name": "Sebastian Bergmann",
+                    "email": "sebastian@phpunit.de"
+                },
+                {
+                    "name": "Adam Harvey",
+                    "email": "aharvey@php.net"
+                }
+            ],
+            "description": "Provides the functionality to export PHP variables for visualization",
+            "homepage": "http://www.github.com/sebastianbergmann/exporter",
+            "keywords": [
+                "export",
+                "exporter"
+            ],
+            "time": "2016-06-17T09:04:28+00:00"
+        },
+        {
+            "name": "sebastian/global-state",
+            "version": "1.1.1",
+            "source": {
+                "type": "git",
+                "url": "https://github.com/sebastianbergmann/global-state.git",
+                "reference": "bc37d50fea7d017d3d340f230811c9f1d7280af4"
+            },
+            "dist": {
+                "type": "zip",
+                "url": "https://api.github.com/repos/sebastianbergmann/global-state/zipball/bc37d50fea7d017d3d340f230811c9f1d7280af4",
+                "reference": "bc37d50fea7d017d3d340f230811c9f1d7280af4",
+                "shasum": ""
+            },
+            "require": {
+                "php": ">=5.3.3"
+            },
+            "require-dev": {
+                "phpunit/phpunit": "~4.2"
+            },
+            "suggest": {
+                "ext-uopz": "*"
+            },
+            "type": "library",
+            "extra": {
+                "branch-alias": {
+                    "dev-master": "1.0-dev"
+                }
+            },
+            "autoload": {
+                "classmap": [
+                    "src/"
+                ]
+            },
+            "notification-url": "https://packagist.org/downloads/",
+            "license": [
+                "BSD-3-Clause"
+            ],
+            "authors": [
+                {
+                    "name": "Sebastian Bergmann",
+                    "email": "sebastian@phpunit.de"
+                }
+            ],
+            "description": "Snapshotting of global state",
+            "homepage": "http://www.github.com/sebastianbergmann/global-state",
+            "keywords": [
+                "global state"
+            ],
+            "time": "2015-10-12T03:26:01+00:00"
+        },
+        {
+            "name": "sebastian/recursion-context",
+            "version": "1.0.5",
+            "source": {
+                "type": "git",
+                "url": "https://github.com/sebastianbergmann/recursion-context.git",
+                "reference": "b19cc3298482a335a95f3016d2f8a6950f0fbcd7"
+            },
+            "dist": {
+                "type": "zip",
+                "url": "https://api.github.com/repos/sebastianbergmann/recursion-context/zipball/b19cc3298482a335a95f3016d2f8a6950f0fbcd7",
+                "reference": "b19cc3298482a335a95f3016d2f8a6950f0fbcd7",
+                "shasum": ""
+            },
+            "require": {
+                "php": ">=5.3.3"
+            },
+            "require-dev": {
+                "phpunit/phpunit": "~4.4"
+            },
+            "type": "library",
+            "extra": {
+                "branch-alias": {
+                    "dev-master": "1.0.x-dev"
+                }
+            },
+            "autoload": {
+                "classmap": [
+                    "src/"
+                ]
+            },
+            "notification-url": "https://packagist.org/downloads/",
+            "license": [
+                "BSD-3-Clause"
+            ],
+            "authors": [
+                {
+                    "name": "Jeff Welch",
+                    "email": "whatthejeff@gmail.com"
+                },
+                {
+                    "name": "Sebastian Bergmann",
+                    "email": "sebastian@phpunit.de"
+                },
+                {
+                    "name": "Adam Harvey",
+                    "email": "aharvey@php.net"
+                }
+            ],
+            "description": "Provides functionality to recursively process PHP variables",
+            "homepage": "http://www.github.com/sebastianbergmann/recursion-context",
+            "time": "2016-10-03T07:41:43+00:00"
+        },
+        {
+            "name": "sebastian/version",
+            "version": "1.0.6",
+            "source": {
+                "type": "git",
+                "url": "https://github.com/sebastianbergmann/version.git",
+                "reference": "58b3a85e7999757d6ad81c787a1fbf5ff6c628c6"
+            },
+            "dist": {
+                "type": "zip",
+                "url": "https://api.github.com/repos/sebastianbergmann/version/zipball/58b3a85e7999757d6ad81c787a1fbf5ff6c628c6",
+                "reference": "58b3a85e7999757d6ad81c787a1fbf5ff6c628c6",
+                "shasum": ""
+            },
+            "type": "library",
+            "autoload": {
+                "classmap": [
+                    "src/"
+                ]
+            },
+            "notification-url": "https://packagist.org/downloads/",
+            "license": [
+                "BSD-3-Clause"
+            ],
+            "authors": [
+                {
+                    "name": "Sebastian Bergmann",
+                    "email": "sebastian@phpunit.de",
+                    "role": "lead"
+                }
+            ],
+            "description": "Library that helps with managing the version number of Git-hosted PHP projects",
+            "homepage": "https://github.com/sebastianbergmann/version",
+            "time": "2015-06-21T13:59:46+00:00"
+        },
+        {
+            "name": "symfony/yaml",
+            "version": "v3.4.17",
+            "source": {
+                "type": "git",
+                "url": "https://github.com/symfony/yaml.git",
+                "reference": "640b6c27fed4066d64b64d5903a86043f4a4de7f"
+            },
+            "dist": {
+                "type": "zip",
+                "url": "https://api.github.com/repos/symfony/yaml/zipball/640b6c27fed4066d64b64d5903a86043f4a4de7f",
+                "reference": "640b6c27fed4066d64b64d5903a86043f4a4de7f",
+                "shasum": ""
+            },
+            "require": {
+                "php": "^5.5.9|>=7.0.8",
+                "symfony/polyfill-ctype": "~1.8"
+            },
+            "conflict": {
+                "symfony/console": "<3.4"
+            },
+            "require-dev": {
+                "symfony/console": "~3.4|~4.0"
+            },
+            "suggest": {
+                "symfony/console": "For validating YAML files using the lint command"
+            },
+            "type": "library",
+            "extra": {
+                "branch-alias": {
+                    "dev-master": "3.4-dev"
+                }
+            },
+            "autoload": {
+                "psr-4": {
+                    "Symfony\\Component\\Yaml\\": ""
+                },
+                "exclude-from-classmap": [
+                    "/Tests/"
+                ]
+            },
+            "notification-url": "https://packagist.org/downloads/",
+            "license": [
+                "MIT"
+            ],
+            "authors": [
+                {
+                    "name": "Fabien Potencier",
+                    "email": "fabien@symfony.com"
+                },
+                {
+                    "name": "Symfony Community",
+                    "homepage": "https://symfony.com/contributors"
+                }
+            ],
             "description": "Symfony Yaml Component",
             "homepage": "https://symfony.com",
             "time": "2018-10-02T16:33:53+00:00"
@@ -2892,774 +2419,6 @@
             "require-dev": {
                 "phpunit/phpunit": "^4.6",
                 "sebastian/version": "^1.0.1"
->>>>>>> 8b335f7c
-            },
-            "type": "library",
-            "extra": {
-                "branch-alias": {
-<<<<<<< HEAD
-                    "dev-master": "1.2.x-dev"
-                }
-            },
-            "autoload": {
-                "classmap": [
-                    "src/"
-                ]
-            },
-            "notification-url": "https://packagist.org/downloads/",
-            "license": [
-                "BSD-3-Clause"
-            ],
-            "authors": [
-                {
-                    "name": "Jeff Welch",
-                    "email": "whatthejeff@gmail.com"
-                },
-                {
-                    "name": "Volker Dusch",
-                    "email": "github@wallbash.com"
-                },
-                {
-                    "name": "Bernhard Schussek",
-                    "email": "bschussek@2bepublished.at"
-                },
-                {
-                    "name": "Sebastian Bergmann",
-                    "email": "sebastian@phpunit.de"
-                }
-            ],
-            "description": "Provides the functionality to compare PHP values for equality",
-            "homepage": "http://www.github.com/sebastianbergmann/comparator",
-            "keywords": [
-                "comparator",
-                "compare",
-                "equality"
-            ],
-            "time": "2017-01-29T09:50:25+00:00"
-        },
-        {
-            "name": "sebastian/diff",
-            "version": "1.4.3",
-            "source": {
-                "type": "git",
-                "url": "https://github.com/sebastianbergmann/diff.git",
-                "reference": "7f066a26a962dbe58ddea9f72a4e82874a3975a4"
-            },
-            "dist": {
-                "type": "zip",
-                "url": "https://api.github.com/repos/sebastianbergmann/diff/zipball/7f066a26a962dbe58ddea9f72a4e82874a3975a4",
-                "reference": "7f066a26a962dbe58ddea9f72a4e82874a3975a4",
-                "shasum": ""
-            },
-            "require": {
-                "php": "^5.3.3 || ^7.0"
-            },
-            "require-dev": {
-                "phpunit/phpunit": "^4.8.35 || ^5.7 || ^6.0"
-            },
-            "type": "library",
-            "extra": {
-                "branch-alias": {
-                    "dev-master": "1.4-dev"
-                }
-            },
-            "autoload": {
-                "classmap": [
-                    "src/"
-                ]
-            },
-=======
-                    "dev-master": "1.3-dev"
-                }
-            },
-            "autoload": {
-                "psr-4": {
-                    "Webmozart\\Assert\\": "src/"
-                }
-            },
->>>>>>> 8b335f7c
-            "notification-url": "https://packagist.org/downloads/",
-            "license": [
-                "BSD-3-Clause"
-            ],
-            "authors": [
-                {
-<<<<<<< HEAD
-                    "name": "Kore Nordmann",
-                    "email": "mail@kore-nordmann.de"
-                },
-                {
-                    "name": "Sebastian Bergmann",
-                    "email": "sebastian@phpunit.de"
-                }
-            ],
-            "description": "Diff implementation",
-            "homepage": "https://github.com/sebastianbergmann/diff",
-            "keywords": [
-                "diff"
-            ],
-            "time": "2017-05-22T07:24:03+00:00"
-        },
-        {
-            "name": "sebastian/environment",
-            "version": "1.3.8",
-            "source": {
-                "type": "git",
-                "url": "https://github.com/sebastianbergmann/environment.git",
-                "reference": "be2c607e43ce4c89ecd60e75c6a85c126e754aea"
-            },
-            "dist": {
-                "type": "zip",
-                "url": "https://api.github.com/repos/sebastianbergmann/environment/zipball/be2c607e43ce4c89ecd60e75c6a85c126e754aea",
-                "reference": "be2c607e43ce4c89ecd60e75c6a85c126e754aea",
-                "shasum": ""
-            },
-            "require": {
-                "php": "^5.3.3 || ^7.0"
-            },
-            "require-dev": {
-                "phpunit/phpunit": "^4.8 || ^5.0"
-            },
-            "type": "library",
-            "extra": {
-                "branch-alias": {
-                    "dev-master": "1.3.x-dev"
-                }
-            },
-            "autoload": {
-                "classmap": [
-                    "src/"
-                ]
-            },
-            "notification-url": "https://packagist.org/downloads/",
-            "license": [
-                "BSD-3-Clause"
-            ],
-            "authors": [
-                {
-                    "name": "Sebastian Bergmann",
-                    "email": "sebastian@phpunit.de"
-                }
-            ],
-            "description": "Provides functionality to handle HHVM/PHP environments",
-            "homepage": "http://www.github.com/sebastianbergmann/environment",
-            "keywords": [
-                "Xdebug",
-                "environment",
-                "hhvm"
-            ],
-            "time": "2016-08-18T05:49:44+00:00"
-        },
-        {
-            "name": "sebastian/exporter",
-            "version": "1.2.2",
-            "source": {
-                "type": "git",
-                "url": "https://github.com/sebastianbergmann/exporter.git",
-                "reference": "42c4c2eec485ee3e159ec9884f95b431287edde4"
-            },
-            "dist": {
-                "type": "zip",
-                "url": "https://api.github.com/repos/sebastianbergmann/exporter/zipball/42c4c2eec485ee3e159ec9884f95b431287edde4",
-                "reference": "42c4c2eec485ee3e159ec9884f95b431287edde4",
-                "shasum": ""
-            },
-            "require": {
-                "php": ">=5.3.3",
-                "sebastian/recursion-context": "~1.0"
-            },
-            "require-dev": {
-                "ext-mbstring": "*",
-                "phpunit/phpunit": "~4.4"
-            },
-            "type": "library",
-            "extra": {
-                "branch-alias": {
-                    "dev-master": "1.3.x-dev"
-                }
-            },
-            "autoload": {
-                "classmap": [
-                    "src/"
-                ]
-            },
-            "notification-url": "https://packagist.org/downloads/",
-            "license": [
-                "BSD-3-Clause"
-            ],
-            "authors": [
-                {
-                    "name": "Jeff Welch",
-                    "email": "whatthejeff@gmail.com"
-                },
-                {
-                    "name": "Volker Dusch",
-                    "email": "github@wallbash.com"
-                },
-                {
-                    "name": "Bernhard Schussek",
-                    "email": "bschussek@2bepublished.at"
-                },
-                {
-                    "name": "Sebastian Bergmann",
-                    "email": "sebastian@phpunit.de"
-                },
-                {
-                    "name": "Adam Harvey",
-                    "email": "aharvey@php.net"
-                }
-            ],
-            "description": "Provides the functionality to export PHP variables for visualization",
-            "homepage": "http://www.github.com/sebastianbergmann/exporter",
-            "keywords": [
-                "export",
-                "exporter"
-            ],
-            "time": "2016-06-17T09:04:28+00:00"
-        },
-        {
-            "name": "sebastian/global-state",
-            "version": "1.1.1",
-            "source": {
-                "type": "git",
-                "url": "https://github.com/sebastianbergmann/global-state.git",
-                "reference": "bc37d50fea7d017d3d340f230811c9f1d7280af4"
-            },
-            "dist": {
-                "type": "zip",
-                "url": "https://api.github.com/repos/sebastianbergmann/global-state/zipball/bc37d50fea7d017d3d340f230811c9f1d7280af4",
-                "reference": "bc37d50fea7d017d3d340f230811c9f1d7280af4",
-                "shasum": ""
-            },
-            "require": {
-                "php": ">=5.3.3"
-            },
-            "require-dev": {
-                "phpunit/phpunit": "~4.2"
-            },
-            "suggest": {
-                "ext-uopz": "*"
-            },
-            "type": "library",
-            "extra": {
-                "branch-alias": {
-                    "dev-master": "1.0-dev"
-                }
-            },
-            "autoload": {
-                "classmap": [
-                    "src/"
-                ]
-            },
-            "notification-url": "https://packagist.org/downloads/",
-            "license": [
-                "BSD-3-Clause"
-            ],
-            "authors": [
-                {
-                    "name": "Sebastian Bergmann",
-                    "email": "sebastian@phpunit.de"
-                }
-            ],
-            "description": "Snapshotting of global state",
-            "homepage": "http://www.github.com/sebastianbergmann/global-state",
-            "keywords": [
-                "global state"
-            ],
-            "time": "2015-10-12T03:26:01+00:00"
-        },
-        {
-            "name": "sebastian/recursion-context",
-            "version": "1.0.5",
-            "source": {
-                "type": "git",
-                "url": "https://github.com/sebastianbergmann/recursion-context.git",
-                "reference": "b19cc3298482a335a95f3016d2f8a6950f0fbcd7"
-            },
-            "dist": {
-                "type": "zip",
-                "url": "https://api.github.com/repos/sebastianbergmann/recursion-context/zipball/b19cc3298482a335a95f3016d2f8a6950f0fbcd7",
-                "reference": "b19cc3298482a335a95f3016d2f8a6950f0fbcd7",
-                "shasum": ""
-            },
-            "require": {
-                "php": ">=5.3.3"
-            },
-            "require-dev": {
-                "phpunit/phpunit": "~4.4"
-            },
-            "type": "library",
-            "extra": {
-                "branch-alias": {
-                    "dev-master": "1.0.x-dev"
-                }
-            },
-            "autoload": {
-                "classmap": [
-                    "src/"
-                ]
-            },
-            "notification-url": "https://packagist.org/downloads/",
-            "license": [
-                "BSD-3-Clause"
-            ],
-            "authors": [
-                {
-                    "name": "Jeff Welch",
-                    "email": "whatthejeff@gmail.com"
-                },
-                {
-                    "name": "Sebastian Bergmann",
-                    "email": "sebastian@phpunit.de"
-                },
-                {
-                    "name": "Adam Harvey",
-                    "email": "aharvey@php.net"
-                }
-            ],
-            "description": "Provides functionality to recursively process PHP variables",
-            "homepage": "http://www.github.com/sebastianbergmann/recursion-context",
-            "time": "2016-10-03T07:41:43+00:00"
-        },
-        {
-            "name": "sebastian/version",
-            "version": "1.0.6",
-            "source": {
-                "type": "git",
-                "url": "https://github.com/sebastianbergmann/version.git",
-                "reference": "58b3a85e7999757d6ad81c787a1fbf5ff6c628c6"
-            },
-            "dist": {
-                "type": "zip",
-                "url": "https://api.github.com/repos/sebastianbergmann/version/zipball/58b3a85e7999757d6ad81c787a1fbf5ff6c628c6",
-                "reference": "58b3a85e7999757d6ad81c787a1fbf5ff6c628c6",
-                "shasum": ""
-            },
-            "type": "library",
-            "autoload": {
-                "classmap": [
-                    "src/"
-                ]
-            },
-            "notification-url": "https://packagist.org/downloads/",
-            "license": [
-                "BSD-3-Clause"
-            ],
-            "authors": [
-                {
-                    "name": "Sebastian Bergmann",
-                    "email": "sebastian@phpunit.de",
-                    "role": "lead"
-                }
-            ],
-            "description": "Library that helps with managing the version number of Git-hosted PHP projects",
-            "homepage": "https://github.com/sebastianbergmann/version",
-            "time": "2015-06-21T13:59:46+00:00"
-        },
-        {
-            "name": "symfony/console",
-            "version": "v3.4.17",
-            "source": {
-                "type": "git",
-                "url": "https://github.com/symfony/console.git",
-                "reference": "3b2b415d4c48fbefca7dc742aa0a0171bfae4e0b"
-            },
-            "dist": {
-                "type": "zip",
-                "url": "https://api.github.com/repos/symfony/console/zipball/3b2b415d4c48fbefca7dc742aa0a0171bfae4e0b",
-                "reference": "3b2b415d4c48fbefca7dc742aa0a0171bfae4e0b",
-                "shasum": ""
-            },
-            "require": {
-                "php": "^5.5.9|>=7.0.8",
-                "symfony/debug": "~2.8|~3.0|~4.0",
-                "symfony/polyfill-mbstring": "~1.0"
-            },
-            "conflict": {
-                "symfony/dependency-injection": "<3.4",
-                "symfony/process": "<3.3"
-            },
-            "require-dev": {
-                "psr/log": "~1.0",
-                "symfony/config": "~3.3|~4.0",
-                "symfony/dependency-injection": "~3.4|~4.0",
-                "symfony/event-dispatcher": "~2.8|~3.0|~4.0",
-                "symfony/lock": "~3.4|~4.0",
-                "symfony/process": "~3.3|~4.0"
-            },
-            "suggest": {
-                "psr/log-implementation": "For using the console logger",
-                "symfony/event-dispatcher": "",
-                "symfony/lock": "",
-                "symfony/process": ""
-            },
-            "type": "library",
-            "extra": {
-                "branch-alias": {
-                    "dev-master": "3.4-dev"
-                }
-            },
-            "autoload": {
-                "psr-4": {
-                    "Symfony\\Component\\Console\\": ""
-                },
-                "exclude-from-classmap": [
-                    "/Tests/"
-                ]
-            },
-            "notification-url": "https://packagist.org/downloads/",
-            "license": [
-                "MIT"
-            ],
-            "authors": [
-                {
-                    "name": "Fabien Potencier",
-                    "email": "fabien@symfony.com"
-                },
-                {
-                    "name": "Symfony Community",
-                    "homepage": "https://symfony.com/contributors"
-                }
-            ],
-            "description": "Symfony Console Component",
-            "homepage": "https://symfony.com",
-            "time": "2018-10-02T16:33:53+00:00"
-        },
-        {
-            "name": "symfony/finder",
-            "version": "v3.4.17",
-            "source": {
-                "type": "git",
-                "url": "https://github.com/symfony/finder.git",
-                "reference": "54ba444dddc5bd5708a34bd095ea67c6eb54644d"
-            },
-            "dist": {
-                "type": "zip",
-                "url": "https://api.github.com/repos/symfony/finder/zipball/54ba444dddc5bd5708a34bd095ea67c6eb54644d",
-                "reference": "54ba444dddc5bd5708a34bd095ea67c6eb54644d",
-                "shasum": ""
-            },
-            "require": {
-                "php": "^5.5.9|>=7.0.8"
-            },
-            "type": "library",
-            "extra": {
-                "branch-alias": {
-                    "dev-master": "3.4-dev"
-                }
-            },
-            "autoload": {
-                "psr-4": {
-                    "Symfony\\Component\\Finder\\": ""
-                },
-                "exclude-from-classmap": [
-                    "/Tests/"
-                ]
-            },
-            "notification-url": "https://packagist.org/downloads/",
-            "license": [
-                "MIT"
-            ],
-            "authors": [
-                {
-                    "name": "Fabien Potencier",
-                    "email": "fabien@symfony.com"
-                },
-                {
-                    "name": "Symfony Community",
-                    "homepage": "https://symfony.com/contributors"
-                }
-            ],
-            "description": "Symfony Finder Component",
-            "homepage": "https://symfony.com",
-            "time": "2018-10-03T08:46:40+00:00"
-        },
-        {
-            "name": "symfony/options-resolver",
-            "version": "v3.4.17",
-            "source": {
-                "type": "git",
-                "url": "https://github.com/symfony/options-resolver.git",
-                "reference": "1cf7d8e704a9cc4164c92e430f2dfa3e6983661d"
-            },
-            "dist": {
-                "type": "zip",
-                "url": "https://api.github.com/repos/symfony/options-resolver/zipball/1cf7d8e704a9cc4164c92e430f2dfa3e6983661d",
-                "reference": "1cf7d8e704a9cc4164c92e430f2dfa3e6983661d",
-                "shasum": ""
-            },
-            "require": {
-                "php": "^5.5.9|>=7.0.8"
-            },
-            "type": "library",
-            "extra": {
-                "branch-alias": {
-                    "dev-master": "3.4-dev"
-                }
-            },
-            "autoload": {
-                "psr-4": {
-                    "Symfony\\Component\\OptionsResolver\\": ""
-                },
-                "exclude-from-classmap": [
-                    "/Tests/"
-                ]
-            },
-            "notification-url": "https://packagist.org/downloads/",
-            "license": [
-                "MIT"
-            ],
-            "authors": [
-                {
-                    "name": "Fabien Potencier",
-                    "email": "fabien@symfony.com"
-                },
-                {
-                    "name": "Symfony Community",
-                    "homepage": "https://symfony.com/contributors"
-                }
-            ],
-            "description": "Symfony OptionsResolver Component",
-            "homepage": "https://symfony.com",
-            "keywords": [
-                "config",
-                "configuration",
-                "options"
-            ],
-            "time": "2018-09-17T17:29:18+00:00"
-        },
-        {
-            "name": "symfony/polyfill-php72",
-            "version": "v1.9.0",
-            "source": {
-                "type": "git",
-                "url": "https://github.com/symfony/polyfill-php72.git",
-                "reference": "95c50420b0baed23852452a7f0c7b527303ed5ae"
-            },
-            "dist": {
-                "type": "zip",
-                "url": "https://api.github.com/repos/symfony/polyfill-php72/zipball/95c50420b0baed23852452a7f0c7b527303ed5ae",
-                "reference": "95c50420b0baed23852452a7f0c7b527303ed5ae",
-                "shasum": ""
-            },
-            "require": {
-                "php": ">=5.3.3"
-            },
-            "type": "library",
-            "extra": {
-                "branch-alias": {
-                    "dev-master": "1.9-dev"
-                }
-            },
-            "autoload": {
-                "psr-4": {
-                    "Symfony\\Polyfill\\Php72\\": ""
-                },
-                "files": [
-                    "bootstrap.php"
-                ]
-            },
-            "notification-url": "https://packagist.org/downloads/",
-            "license": [
-                "MIT"
-            ],
-            "authors": [
-                {
-                    "name": "Nicolas Grekas",
-                    "email": "p@tchwork.com"
-                },
-                {
-                    "name": "Symfony Community",
-                    "homepage": "https://symfony.com/contributors"
-                }
-            ],
-            "description": "Symfony polyfill backporting some PHP 7.2+ features to lower PHP versions",
-            "homepage": "https://symfony.com",
-            "keywords": [
-                "compatibility",
-                "polyfill",
-                "portable",
-                "shim"
-            ],
-            "time": "2018-08-06T14:22:27+00:00"
-        },
-        {
-            "name": "symfony/process",
-            "version": "v3.4.17",
-            "source": {
-                "type": "git",
-                "url": "https://github.com/symfony/process.git",
-                "reference": "1dc2977afa7d70f90f3fefbcd84152813558910e"
-            },
-            "dist": {
-                "type": "zip",
-                "url": "https://api.github.com/repos/symfony/process/zipball/1dc2977afa7d70f90f3fefbcd84152813558910e",
-                "reference": "1dc2977afa7d70f90f3fefbcd84152813558910e",
-                "shasum": ""
-            },
-            "require": {
-                "php": "^5.5.9|>=7.0.8"
-            },
-            "type": "library",
-            "extra": {
-                "branch-alias": {
-                    "dev-master": "3.4-dev"
-                }
-            },
-            "autoload": {
-                "psr-4": {
-                    "Symfony\\Component\\Process\\": ""
-                },
-                "exclude-from-classmap": [
-                    "/Tests/"
-                ]
-            },
-            "notification-url": "https://packagist.org/downloads/",
-            "license": [
-                "MIT"
-            ],
-            "authors": [
-                {
-                    "name": "Fabien Potencier",
-                    "email": "fabien@symfony.com"
-                },
-                {
-                    "name": "Symfony Community",
-                    "homepage": "https://symfony.com/contributors"
-                }
-            ],
-            "description": "Symfony Process Component",
-            "homepage": "https://symfony.com",
-            "time": "2018-10-02T12:28:39+00:00"
-        },
-        {
-            "name": "symfony/stopwatch",
-            "version": "v3.4.17",
-            "source": {
-                "type": "git",
-                "url": "https://github.com/symfony/stopwatch.git",
-                "reference": "05e52a39de52ba690aebaed462b2bc8a9649f0a4"
-            },
-            "dist": {
-                "type": "zip",
-                "url": "https://api.github.com/repos/symfony/stopwatch/zipball/05e52a39de52ba690aebaed462b2bc8a9649f0a4",
-                "reference": "05e52a39de52ba690aebaed462b2bc8a9649f0a4",
-                "shasum": ""
-            },
-            "require": {
-                "php": "^5.5.9|>=7.0.8"
-            },
-            "type": "library",
-            "extra": {
-                "branch-alias": {
-                    "dev-master": "3.4-dev"
-                }
-            },
-            "autoload": {
-                "psr-4": {
-                    "Symfony\\Component\\Stopwatch\\": ""
-                },
-                "exclude-from-classmap": [
-                    "/Tests/"
-                ]
-            },
-            "notification-url": "https://packagist.org/downloads/",
-            "license": [
-                "MIT"
-            ],
-            "authors": [
-                {
-                    "name": "Fabien Potencier",
-                    "email": "fabien@symfony.com"
-                },
-                {
-                    "name": "Symfony Community",
-                    "homepage": "https://symfony.com/contributors"
-                }
-            ],
-            "description": "Symfony Stopwatch Component",
-            "homepage": "https://symfony.com",
-            "time": "2018-10-02T12:28:39+00:00"
-        },
-        {
-            "name": "symfony/yaml",
-            "version": "v3.4.17",
-            "source": {
-                "type": "git",
-                "url": "https://github.com/symfony/yaml.git",
-                "reference": "640b6c27fed4066d64b64d5903a86043f4a4de7f"
-            },
-            "dist": {
-                "type": "zip",
-                "url": "https://api.github.com/repos/symfony/yaml/zipball/640b6c27fed4066d64b64d5903a86043f4a4de7f",
-                "reference": "640b6c27fed4066d64b64d5903a86043f4a4de7f",
-                "shasum": ""
-            },
-            "require": {
-                "php": "^5.5.9|>=7.0.8",
-                "symfony/polyfill-ctype": "~1.8"
-            },
-            "conflict": {
-                "symfony/console": "<3.4"
-            },
-            "require-dev": {
-                "symfony/console": "~3.4|~4.0"
-            },
-            "suggest": {
-                "symfony/console": "For validating YAML files using the lint command"
-            },
-            "type": "library",
-            "extra": {
-                "branch-alias": {
-                    "dev-master": "3.4-dev"
-                }
-            },
-            "autoload": {
-                "psr-4": {
-                    "Symfony\\Component\\Yaml\\": ""
-                },
-                "exclude-from-classmap": [
-                    "/Tests/"
-                ]
-            },
-            "notification-url": "https://packagist.org/downloads/",
-            "license": [
-                "MIT"
-            ],
-            "authors": [
-                {
-                    "name": "Fabien Potencier",
-                    "email": "fabien@symfony.com"
-                },
-                {
-                    "name": "Symfony Community",
-                    "homepage": "https://symfony.com/contributors"
-                }
-            ],
-            "description": "Symfony Yaml Component",
-            "homepage": "https://symfony.com",
-            "time": "2018-10-02T16:33:53+00:00"
-        },
-        {
-            "name": "webmozart/assert",
-            "version": "1.3.0",
-            "source": {
-                "type": "git",
-                "url": "https://github.com/webmozart/assert.git",
-                "reference": "0df1908962e7a3071564e857d86874dad1ef204a"
-            },
-            "dist": {
-                "type": "zip",
-                "url": "https://api.github.com/repos/webmozart/assert/zipball/0df1908962e7a3071564e857d86874dad1ef204a",
-                "reference": "0df1908962e7a3071564e857d86874dad1ef204a",
-                "shasum": ""
-            },
-            "require": {
-                "php": "^5.3.3 || ^7.0"
-            },
-            "require-dev": {
-                "phpunit/phpunit": "^4.6",
-                "sebastian/version": "^1.0.1"
             },
             "type": "library",
             "extra": {
@@ -3688,18 +2447,6 @@
                 "check",
                 "validate"
             ],
-=======
-                    "name": "Bernhard Schussek",
-                    "email": "bschussek@gmail.com"
-                }
-            ],
-            "description": "Assertions to validate method input/output with nice error messages.",
-            "keywords": [
-                "assert",
-                "check",
-                "validate"
-            ],
->>>>>>> 8b335f7c
             "time": "2018-01-29T19:49:41+00:00"
         }
     ],
